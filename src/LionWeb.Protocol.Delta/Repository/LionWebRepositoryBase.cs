﻿// Copyright 2024 TRUMPF Laser GmbH
//
// Licensed under the Apache License, Version 2.0 (the "License");
// you may not use this file except in compliance with the License.
// You may obtain a copy of the License at
//
//     http://www.apache.org/licenses/LICENSE-2.0
//
// Unless required by applicable law or agreed to in writing, software
// distributed under the License is distributed on an "AS IS" BASIS,
// WITHOUT WARRANTIES OR CONDITIONS OF ANY KIND, either express or implied.
// See the License for the specific language governing permissions and
// limitations under the License.
//
// SPDX-FileCopyrightText: 2024 TRUMPF Laser GmbH
// SPDX-License-Identifier: Apache-2.0

namespace LionWeb.Protocol.Delta.Repository;

using Core;
using Core.M1;
using Core.M3;
using Core.Notification;
using Core.Notification.Forest;
using Core.Notification.Handler;
using Core.Notification.Partition;
using Forest;

public abstract class LionWebRepositoryBase<T> : IDisposable
{
    private readonly string _name;
    protected readonly IRepositoryConnector<T> _connector;
    protected readonly PartitionSharedNodeMap SharedNodeMap;

    protected readonly SharedPartitionReplicatorMap SharedPartitionReplicatorMap;

    protected readonly INotificationHandler<IForestNotification> _replicator;

    private long nextFreeNodeId = 0;

    public LionWebRepositoryBase(LionWebVersions lionWebVersion, List<Language> languages, string name,
        IForest forest, IRepositoryConnector<T> connector)
    {
        _name = name;
        _connector = connector;

        SharedNodeMap = new();
        SharedPartitionReplicatorMap = new SharedPartitionReplicatorMap();
        _replicator = RewriteForestNotificationReplicator.Create(forest, SharedPartitionReplicatorMap, SharedNodeMap, _name);

        if(forest.GetNotificationHandler() is { } proc)
            INotificationHandler.Connect(proc, new LocalForestChangeNotificationHandler(name, this));
        INotificationHandler.Connect(_replicator, new LocalForestNotificationHandler(name, this));

        foreach (IPartitionInstance partitionInstance in forest.Partitions)
        {
            RegisterPartition(partitionInstance);
        }
        
        _connector.ReceiveFromClient += OnReceiveFromClient;
    }

    /// <inheritdoc />
    public virtual void Dispose()
    {
        GC.SuppressFinalize(this);
        _connector.ReceiveFromClient -= OnReceiveFromClient;
        // _replicator.Dispose();
        SharedNodeMap.Dispose();
    }

    public event EventHandler<Exception> CommunicationError;
    
    protected void OnCommunicationError(Exception ex) =>
        CommunicationError?.Invoke(this, ex);

    #region Local
    
    private class LocalForestChangeNotificationHandler(object? sender, LionWebRepositoryBase<T> repository) : NotificationHandlerBase<IForestNotification>(sender)
    {
        public override void Receive(IForestNotification message)
        {
            switch (message)
            {
                case PartitionAddedNotification partitionAddedNotification:
                    repository.OnLocalPartitionAdded(partitionAddedNotification);
                    break;
<<<<<<< HEAD
                case PartitionDeletedNotification partitionDeletedEvent:
                    // nothing to do
=======
                case PartitionDeletedNotification partitionDeletedNotification:
                    repository.OnLocalPartitionDeleted(partitionDeletedNotification);
>>>>>>> 8ff4d1e3
                    break;
            }
        }
    }

    private class LocalForestNotificationHandler(object? sender, LionWebRepositoryBase<T> repository) : NotificationHandlerBase<IForestNotification>(sender)
    {
        public override void Receive(IForestNotification message) => 
            repository.SendNotificationToAllClients(sender, message);
    }
    
    private class LocalPartitionNotificationHandler(object? sender, LionWebRepositoryBase<T> repository) : NotificationHandlerBase<IPartitionNotification>(sender)
    {
        public override void Receive(IPartitionNotification message) =>
            repository.SendNotificationToAllClients(sender, message);
    }

    private void OnLocalPartitionAdded(PartitionAddedNotification partitionAddedEvent)
    {
        IPartitionInstance partitionInstance = partitionAddedEvent.NewPartition;
        RegisterPartition(partitionInstance);
    }

    private void RegisterPartition(IPartitionInstance partitionInstance)
    {
        var notificationHandler = SharedPartitionReplicatorMap.Lookup(partitionInstance.GetId());
        INotificationHandler.Connect(notificationHandler, new LocalPartitionNotificationHandler(_name, this));
    }

    #endregion

    #region Remote

    protected abstract Task Receive(IMessageContext<T> content);

    private void OnReceiveFromClient(object? _, IMessageContext<T> content) =>
        Receive(content);

    #endregion

    #region Send

    protected abstract Task Send(IClientInfo clientInfo, T deltaContent);
    protected abstract Task SendAll(T deltaContent);

    private void SendNotificationToAllClients(object? sender, INotification? notification)
    {
        if (notification == null)
            return;

        var converted = _connector.Convert(notification);
        SendAll(converted);
    }

    protected IEnumerable<FreeId> GetFreeNodeIds(int count)
    {
        int returnedCount = 0;
        while (returnedCount < count)
        {
            NodeId nextId = "repoProvidedId-" + ++nextFreeNodeId;
            if (!SharedNodeMap.ContainsKey(nextId))
            {
                returnedCount++;
                yield return nextId;
            }
        }
    }

    #endregion

    protected virtual void Log(string message, bool header = false)
    {
        var prependedMessage = $"{_name}: {message}";
        Console.WriteLine(header
            ? $"{ILionWebRepository.HeaderColor_Start}{prependedMessage}{ILionWebRepository.HeaderColor_End}"
            : prependedMessage);
    }
}<|MERGE_RESOLUTION|>--- conflicted
+++ resolved
@@ -85,13 +85,8 @@
                 case PartitionAddedNotification partitionAddedNotification:
                     repository.OnLocalPartitionAdded(partitionAddedNotification);
                     break;
-<<<<<<< HEAD
-                case PartitionDeletedNotification partitionDeletedEvent:
+                case PartitionDeletedNotification partitionDeletedNotification:
                     // nothing to do
-=======
-                case PartitionDeletedNotification partitionDeletedNotification:
-                    repository.OnLocalPartitionDeleted(partitionDeletedNotification);
->>>>>>> 8ff4d1e3
                     break;
             }
         }
@@ -119,6 +114,11 @@
     {
         var notificationHandler = SharedPartitionReplicatorMap.Lookup(partitionInstance.GetId());
         INotificationHandler.Connect(notificationHandler, new LocalPartitionNotificationHandler(_name, this));
+    }
+
+    private void OnLocalPartitionDeleted(PartitionDeletedNotification partitionDeletedEvent)
+    {
+        throw new NotImplementedException();
     }
 
     #endregion
