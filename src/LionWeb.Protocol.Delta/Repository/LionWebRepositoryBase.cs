--- conflicted
+++ resolved
@@ -18,19 +18,9 @@
 namespace LionWeb.Protocol.Delta.Repository;
 
 using Core;
-<<<<<<< HEAD
-using Core.M1;
-using Core.M1.Event;
-using Core.M1.Event.Forest;
-using Core.M1.Event.Partition;
-using Core.M1.Event.Processor;
-using Core.M3;
-using Forest;
-=======
 using Core.M3;
 using Core.Notification;
 using Core.Notification.Partition;
->>>>>>> 4b85d056
 
 public abstract class LionWebRepositoryBase<T> : IDisposable
 {
@@ -51,7 +41,6 @@
         _connector = connector;
 
         SharedNodeMap = new();
-<<<<<<< HEAD
         SharedPartitionReplicatorMap = new SharedPartitionReplicatorMap();
         _replicator = RewriteForestEventReplicator.Create(forest, SharedPartitionReplicatorMap, SharedNodeMap, _name);
 
@@ -100,20 +89,12 @@
         var eventProcessor = SharedPartitionReplicatorMap.Lookup(partitionAddedEvent.NewPartition.GetId());
         IProcessor.Connect(eventProcessor, new LocalPartitionReceiver(_name, this));
     }
-=======
-        PartitionEventHandler = new PartitionEventHandler(name);
-        var replicator = new RewritePartitionNotificationReplicator(partition, SharedNodeMap);
-        replicator.ReplicateFrom(PartitionEventHandler);
-
-        replicator.Subscribe<IPartitionNotification>(SendPartitionEventToAllClients);
->>>>>>> 4b85d056
 
     private void OnLocalPartitionDeleted(PartitionDeletedEvent partitionDeletedEvent)
     {
         throw new NotImplementedException();
     }
 
-<<<<<<< HEAD
     #endregion
 
     #region Remote
@@ -131,9 +112,6 @@
     protected abstract Task SendAll(T deltaContent);
 
     private void SendEventToAllClients(object? sender, IEvent? internalEvent)
-=======
-    private void SendPartitionEventToAllClients(object? sender, IPartitionNotification? partitionEvent)
->>>>>>> 4b85d056
     {
         if (internalEvent == null)
             return;
