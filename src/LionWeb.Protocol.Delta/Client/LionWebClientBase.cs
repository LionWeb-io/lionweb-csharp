﻿// Copyright 2024 TRUMPF Laser GmbH
//
// Licensed under the Apache License, Version 2.0 (the "License");
// you may not use this file except in compliance with the License.
// You may obtain a copy of the License at
//
//     http://www.apache.org/licenses/LICENSE-2.0
//
// Unless required by applicable law or agreed to in writing, software
// distributed under the License is distributed on an "AS IS" BASIS,
// WITHOUT WARRANTIES OR CONDITIONS OF ANY KIND, either express or implied.
// See the License for the specific language governing permissions and
// limitations under the License.
//
// SPDX-FileCopyrightText: 2024 TRUMPF Laser GmbH
// SPDX-License-Identifier: Apache-2.0

namespace LionWeb.Protocol.Delta.Client;

using Core;
<<<<<<< HEAD
using Core.M1;
using Core.M1.Event;
using Core.M1.Event.Forest;
using Core.M1.Event.Partition;
using Core.M1.Event.Processor;
=======
>>>>>>> 4b85d056
using Core.M3;
using Core.Notification;
using Core.Notification.Partition;

public abstract class LionWebClientBase<T> : ILionWebClient, IDisposable
{
    private readonly string _name;
    protected readonly LionWebVersions _lionWebVersion;
    protected readonly IClientConnector<T> _connector;
    protected readonly PartitionSharedNodeMap SharedNodeMap;
    protected readonly IEventProcessor<IForestEvent> _replicator;

    private ParticipationId? _participationId;
    private readonly ClientId? _clientId;
    protected readonly SharedPartitionReplicatorMap SharedPartitionReplicatorMap;

    protected internal ParticipationId ParticipationId
    {
        get => _participationId ?? throw new InvalidOperationException($"{nameof(ParticipationId)} not set");
        set => _participationId = value;
    }

    public ClientId ClientId
    {
        get => _clientId ?? _name;
        init => _clientId = value;
    }

    public LionWebClientBase(LionWebVersions lionWebVersion, List<Language> languages, string name,
        IForest forest, IClientConnector<T> connector)
    {
        _lionWebVersion = lionWebVersion;
        _name = name;
        _connector = connector;

        SharedNodeMap = new();
<<<<<<< HEAD
        SharedPartitionReplicatorMap = new SharedPartitionReplicatorMap();
        _replicator = ForestEventReplicator.Create(forest, SharedPartitionReplicatorMap, SharedNodeMap, _name);
        
        if(forest.GetProcessor() is { } proc)
            IProcessor.Connect(proc, new LocalForestChangeReceiver(name, this));
        IProcessor.Connect(_replicator, new LocalForestReceiver(name, this));

        _connector.ReceiveFromRepository += OnReceiveFromRepository;
    }

    /// <inheritdoc />
    public virtual void Dispose()
    {
        GC.SuppressFinalize(this);
        _connector.ReceiveFromRepository -= OnReceiveFromRepository;
        // _replicator.Dispose();
        SharedNodeMap.Dispose();
    }

    #region Local
    
    private class LocalForestChangeReceiver(object? sender, LionWebClientBase<T> client) : EventProcessorBase<IForestEvent>(sender)
    {
        public override void Receive(IForestEvent message)
        {
            switch (message)
            {
                case PartitionAddedEvent partitionAddedEvent:
                    client.OnLocalPartitionAdded(partitionAddedEvent);
                    break;
                case PartitionDeletedEvent partitionDeletedEvent:
                    client.OnLocalPartitionDeleted(partitionDeletedEvent);
                    break;
            }
        }
    }
    
    private class LocalForestReceiver(object? sender, LionWebClientBase<T> client) : EventProcessorBase<IForestEvent>(sender)
    {
        public override void Receive(IForestEvent message) => 
            client.SendEventToRepository(sender, message);
    }
    
    private class LocalPartitionReceiver(object? sender, LionWebClientBase<T> client) : EventProcessorBase<IPartitionEvent>(sender)
    {
        public override void Receive(IPartitionEvent message) =>
            client.SendEventToRepository(sender, message);
    }
=======
        PartitionEventHandler = new PartitionEventHandler(name);
        var replicator = new PartitionNotificationReplicator(partition, SharedNodeMap);
        replicator.ReplicateFrom(PartitionEventHandler);

        replicator.Subscribe<IPartitionNotification>(SendPartitionEventToRepository);
>>>>>>> 4b85d056

    private void OnLocalPartitionAdded(PartitionAddedEvent partitionAddedEvent)
    {
        var partitionReplicator = SharedPartitionReplicatorMap.Lookup(partitionAddedEvent.NewPartition.GetId());
        IProcessor.Connect(partitionReplicator, new LocalPartitionReceiver(_name, this));
    }

    private void OnLocalPartitionDeleted(PartitionDeletedEvent partitionDeletedEvent)
    {
        throw new NotImplementedException();
    }

    #endregion

    #region Remote

    protected abstract void Receive(T deltaContent);

    private void OnReceiveFromRepository(object? _, T content) =>
        Receive(content);

    #endregion

    #region Send

    /// <inheritdoc cref="LionWeb.Protocol.Delta.Message.Query.SignOnRequest"/>
    /// <returns><see cref="LionWeb.Protocol.Delta.Message.Query.SignOnResponse"/></returns>
    public abstract Task SignOn();

    /// <inheritdoc cref="LionWeb.Protocol.Delta.Message.Query.SignOffRequest"/>
    /// <returns><see cref="LionWeb.Protocol.Delta.Message.Query.SignOffResponse"/></returns>
    public abstract Task SignOff();

    /// <inheritdoc cref="LionWeb.Protocol.Delta.Message.Query.GetAvailableIdsRequest"/>
    /// <returns><see cref="LionWeb.Protocol.Delta.Message.Query.GetAvailableIdsResponse"/></returns>
    public abstract Task GetAvailableIds(int count);
<<<<<<< HEAD

    protected abstract Task Send(T deltaContent);

    private void SendEventToRepository(object? sender, IEvent? internalEvent)
=======
    
    private void SendPartitionEventToRepository(object? sender, IPartitionNotification? partitionEvent)
>>>>>>> 4b85d056
    {
        if (internalEvent == null)
            return;

        var converted = _connector.Convert(internalEvent);

        Send(converted);
        Log("Sent to repository");
    }

    #endregion

    protected virtual void Log(string message, bool header = false)
    {
        var prependedMessage = $"{_name}: {message}";
        Console.WriteLine(header
            ? $"{ILionWebClient.HeaderColor_Start}{prependedMessage}{ILionWebClient.HeaderColor_End}"
            : prependedMessage);
    }
}<|MERGE_RESOLUTION|>--- conflicted
+++ resolved
@@ -18,14 +18,6 @@
 namespace LionWeb.Protocol.Delta.Client;
 
 using Core;
-<<<<<<< HEAD
-using Core.M1;
-using Core.M1.Event;
-using Core.M1.Event.Forest;
-using Core.M1.Event.Partition;
-using Core.M1.Event.Processor;
-=======
->>>>>>> 4b85d056
 using Core.M3;
 using Core.Notification;
 using Core.Notification.Partition;
@@ -62,7 +54,6 @@
         _connector = connector;
 
         SharedNodeMap = new();
-<<<<<<< HEAD
         SharedPartitionReplicatorMap = new SharedPartitionReplicatorMap();
         _replicator = ForestEventReplicator.Create(forest, SharedPartitionReplicatorMap, SharedNodeMap, _name);
         
@@ -111,13 +102,6 @@
         public override void Receive(IPartitionEvent message) =>
             client.SendEventToRepository(sender, message);
     }
-=======
-        PartitionEventHandler = new PartitionEventHandler(name);
-        var replicator = new PartitionNotificationReplicator(partition, SharedNodeMap);
-        replicator.ReplicateFrom(PartitionEventHandler);
-
-        replicator.Subscribe<IPartitionNotification>(SendPartitionEventToRepository);
->>>>>>> 4b85d056
 
     private void OnLocalPartitionAdded(PartitionAddedEvent partitionAddedEvent)
     {
@@ -154,15 +138,10 @@
     /// <inheritdoc cref="LionWeb.Protocol.Delta.Message.Query.GetAvailableIdsRequest"/>
     /// <returns><see cref="LionWeb.Protocol.Delta.Message.Query.GetAvailableIdsResponse"/></returns>
     public abstract Task GetAvailableIds(int count);
-<<<<<<< HEAD
 
     protected abstract Task Send(T deltaContent);
 
     private void SendEventToRepository(object? sender, IEvent? internalEvent)
-=======
-    
-    private void SendPartitionEventToRepository(object? sender, IPartitionNotification? partitionEvent)
->>>>>>> 4b85d056
     {
         if (internalEvent == null)
             return;
