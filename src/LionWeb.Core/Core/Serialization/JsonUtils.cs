--- conflicted
+++ resolved
@@ -90,18 +90,11 @@
     /// </summary>
     /// <param name="utf8JsonStream">Stream to read from.</param>
     /// <param name="deserializer">Deserializer to use.</param>
-<<<<<<< HEAD
-    /// <param name="lionWebVersionChecker">Optional action to check the <see cref="SerializationChunk.SerializationFormatVersion"/>.
-    /// If <c>null</c>, we use <see cref="LionWebVersionsExtensions.AssureCompatible(LionWeb.Core.LionWebVersions,string,string?)"/>.</param>
-    /// <returns>Nodes as returned from <see cref="IDeserializer.Finish"/>.</returns>
-    public static async Task<List<IReadableNode>> ReadNodesFromStreamAsync(Stream utf8JsonStream, IDeserializer deserializer,
-=======
     /// <param name="lionWebVersionChecker">Optional action to access or check the <see cref="SerializationChunk.SerializationFormatVersion"/>;
     /// should throw <see cref="VersionMismatchException"/> if the check fails.
     /// If <c>null</c>, we use <see cref="LionWebVersionsExtensions.AssureCompatible(LionWeb.Core.LionWebVersions,string,string?)"/>.</param>
     /// <returns>Nodes as returned from <see cref="IDeserializer.Finish"/>.</returns>
     public static async Task<List<IReadableNode>> ReadNodesFromStreamAsync(Stream stream, IDeserializer deserializer,
->>>>>>> 8869def5
         Action<string>? lionWebVersionChecker = null)
     {
         var streamReader = new Utf8JsonAsyncStreamReader(utf8JsonStream, leaveOpen: true);
@@ -116,21 +109,12 @@
                     string? version = streamReader.GetString();
                     if (version != null)
                     {
-<<<<<<< HEAD
-                        if (lionWebVersionChecker != null)
-                        {
-                            lionWebVersionChecker(version);
-                        } else
-                        {
-                            deserializer.LionWebVersion.AssureCompatible(version);
-=======
                         if (lionWebVersionChecker == null)
                         {
                             deserializer.LionWebVersion.AssureCompatible(version);
                         } else
                         {
                             lionWebVersionChecker(version);
->>>>>>> 8869def5
                         }
                     }
 
