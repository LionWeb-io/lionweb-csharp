--- conflicted
+++ resolved
@@ -214,15 +214,9 @@
     private void OnRemoteChildReplaced(ChildReplacedNotification notification) =>
         SuppressNotificationForwarding(notification, () =>
         {
-<<<<<<< HEAD
-            var newChild = LookupOpt(notification.NewChild.GetId()) ?? (INode)notification.NewChild;
-            var replacedChild = Lookup(notification.ReplacedChild.GetId());
-            replacedChild.ReplaceWith(newChild);
-=======
             var newChild = (INode)notification.NewChild;
             var replacedChild = (INode)notification.ReplacedChild;
-            replacedChild.ReplaceWith(newChild, notification.NotificationId);
->>>>>>> 6fe321d5
+            replacedChild.ReplaceWith(newChild);
         });
 
     private void OnRemoteChildMovedFromOtherContainment(ChildMovedFromOtherContainmentNotification notification) =>
@@ -240,30 +234,18 @@
         ChildMovedAndReplacedFromOtherContainmentNotification notification) => SuppressNotificationForwarding(
         notification, () =>
         {
-<<<<<<< HEAD
-            var movedChild = Lookup(notification.MovedChild.GetId());
-            var replacedChild = Lookup(notification.ReplacedChild.GetId());
-            replacedChild.ReplaceWith(movedChild);
-=======
             var movedChild = (INode)notification.MovedChild;
             var replacedChild = (INode)notification.ReplacedChild;
-            replacedChild.ReplaceWith(movedChild, notification.NotificationId);
->>>>>>> 6fe321d5
+            replacedChild.ReplaceWith(movedChild);
         });
 
     private void OnRemoteChildMovedAndReplacedFromOtherContainmentInSameParent(
         ChildMovedAndReplacedFromOtherContainmentInSameParentNotification notification) =>
         SuppressNotificationForwarding(notification, () =>
         {
-<<<<<<< HEAD
-            var movedChild = Lookup(notification.MovedChild.GetId());
-            var replacedChild = Lookup(notification.ReplacedChild.GetId());
-            replacedChild.ReplaceWith(movedChild);
-=======
             var movedChild = (INode)notification.MovedChild;
             var replacedChild = (INode)notification.ReplacedChild;
-            replacedChild.ReplaceWith(movedChild, notification.NotificationId);
->>>>>>> 6fe321d5
+            replacedChild.ReplaceWith(movedChild);
         });
 
     private void OnRemoteChildMovedFromOtherContainmentInSameParent(
@@ -299,15 +281,9 @@
         ChildMovedAndReplacedInSameContainmentNotification notification) =>
         SuppressNotificationForwarding(notification, () =>
         {
-<<<<<<< HEAD
-            var movedChild = Lookup(notification.MovedChild.GetId());
-            var replacedChild = Lookup(notification.ReplacedChild.GetId());
-            replacedChild.ReplaceWith(movedChild);
-=======
             var movedChild = (INode)notification.MovedChild;
             var replacedChild = (INode)notification.ReplacedChild;
-            replacedChild.ReplaceWith(movedChild, notification.NotificationId);
->>>>>>> 6fe321d5
+            replacedChild.ReplaceWith(movedChild);
         });
 
     private static object InsertContainment(INode localParent, Containment containment, Index index, INode nodeToInsert)
@@ -360,15 +336,9 @@
     private void OnRemoteAnnotationReplaced(AnnotationReplacedNotification notification) =>
         SuppressNotificationForwarding(notification, () =>
         {
-<<<<<<< HEAD
-            var newAnnotation = LookupOpt(notification.NewAnnotation.GetId()) ?? (INode)notification.NewAnnotation;
-            var replacedAnnotation = Lookup(notification.ReplacedAnnotation.GetId());
-            replacedAnnotation.ReplaceWith(newAnnotation);
-=======
             var newAnnotation = (INode)notification.NewAnnotation;
             var replacedAnnotation = (INode)notification.ReplacedAnnotation;
-            replacedAnnotation.ReplaceWith(newAnnotation, notification.NotificationId);
->>>>>>> 6fe321d5
+            replacedAnnotation.ReplaceWith(newAnnotation);
         });
 
     private void OnRemoteAnnotationMovedFromOtherParent(AnnotationMovedFromOtherParentNotification notification) =>
@@ -383,15 +353,9 @@
         AnnotationMovedAndReplacedFromOtherParentNotification notification) =>
         SuppressNotificationForwarding(notification, () =>
         {
-<<<<<<< HEAD
-            var movedAnnotation = LookupOpt(notification.MovedAnnotation.GetId()) ?? (INode)notification.MovedAnnotation;
-            var replacedAnnotation = Lookup(notification.ReplacedAnnotation.GetId());
-            replacedAnnotation.ReplaceWith(movedAnnotation);
-=======
             var movedAnnotation = (INode)notification.MovedAnnotation;
             var replacedAnnotation = (INode)notification.ReplacedAnnotation;
-            replacedAnnotation.ReplaceWith(movedAnnotation, notification.NotificationId);
->>>>>>> 6fe321d5
+            replacedAnnotation.ReplaceWith(movedAnnotation);
         });
 
     private void OnRemoteAnnotationMovedInSameParent(AnnotationMovedInSameParentNotification notification) =>
@@ -406,15 +370,9 @@
         AnnotationMovedAndReplacedInSameParentNotification notification) =>
         SuppressNotificationForwarding(notification, () =>
         {
-<<<<<<< HEAD
-            var movedAnnotation =  LookupOpt(notification.MovedAnnotation.GetId()) ?? Lookup(notification.MovedAnnotation.GetId());
-            var replacedAnnotation = Lookup(notification.ReplacedAnnotation.GetId());
-            replacedAnnotation.ReplaceWith(movedAnnotation);
-=======
             var movedAnnotation = (INode)notification.MovedAnnotation;
             var replacedAnnotation = (INode)notification.ReplacedAnnotation;
-            replacedAnnotation.ReplaceWith(movedAnnotation, notification.NotificationId);
->>>>>>> 6fe321d5
+            replacedAnnotation.ReplaceWith(movedAnnotation);
         });
 
     #endregion
