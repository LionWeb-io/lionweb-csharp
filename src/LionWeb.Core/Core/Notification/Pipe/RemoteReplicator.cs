﻿// Copyright 2025 TRUMPF Laser SE and other contributors
// 
// Licensed under the Apache License, Version 2.0 (the "License")
// you may not use this file except in compliance with the License.
// You may obtain a copy of the License at
// 
//     http://www.apache.org/licenses/LICENSE-2.0
// 
// Unless required by applicable law or agreed to in writing, software
// distributed under the License is distributed on an "AS IS" BASIS,
// WITHOUT WARRANTIES OR CONDITIONS OF ANY KIND, either express or implied.
// See the License for the specific language governing permissions and
// limitations under the License.
// 
// SPDX-FileCopyrightText: 2024 TRUMPF Laser SE and other contributors
// SPDX-License-Identifier: Apache-2.0

namespace LionWeb.Core.Notification.Pipe;

using Forest;
using M1;
using M3;
using Partition;
using System.Diagnostics;

/// Replicates <see cref="Receive">received</see> notifications on a <i>local</i> equivalent.
/// 
/// <para>
/// Example: We receive a <see cref="PropertyAddedNotification" /> for a node that we know <i>locally</i>.
/// This class adds the same property value to the <i>locally</i> known node.
/// </para>
public class RemoteReplicator : NotificationPipeBase, INotificationHandler
{
    private readonly IForestRaw? _localForest;

    protected readonly IdFilteringNotificationFilter Filter;

    private readonly SharedNodeMap _sharedNodeMap;

    public RemoteReplicator(
        IForestRaw? localForest,
        IdFilteringNotificationFilter filter,
        SharedNodeMap sharedNodeMap,
        object? sender) : base(sender)
    {
        _localForest = localForest;
        Filter = filter;
        _sharedNodeMap = sharedNodeMap;
    }

    /// <inheritdoc />
    public void Receive(INotificationSender correspondingSender, INotification notification)
    {
        Debug.WriteLine($"processing notification {notification.NotificationId}");
        switch (notification)
        {
            case PartitionAddedNotification a:
                OnRemoteNewPartition(a);
                break;
            case PartitionDeletedNotification a:
                OnRemotePartitionDeleted(a);
                break;
            case PropertyAddedNotification e:
                OnRemotePropertyAdded(e);
                break;
            case PropertyDeletedNotification e:
                OnRemotePropertyDeleted(e);
                break;
            case PropertyChangedNotification e:
                OnRemotePropertyChanged(e);
                break;
            case ChildAddedNotification e:
                OnRemoteChildAdded(e);
                break;
            case ChildDeletedNotification e:
                OnRemoteChildDeleted(e);
                break;
            case ChildReplacedNotification e:
                OnRemoteChildReplaced(e);
                break;
            case ChildMovedFromOtherContainmentNotification e:
                OnRemoteChildMovedFromOtherContainment(e);
                break;
            case ChildMovedFromOtherContainmentInSameParentNotification e:
                OnRemoteChildMovedFromOtherContainmentInSameParent(e);
                break;
            case ChildMovedInSameContainmentNotification e:
                OnRemoteChildMovedInSameContainment(e);
                break;
            case ChildMovedAndReplacedFromOtherContainmentNotification e:
                OnRemoteChildMovedAndReplacedFromOtherContainment(e);
                break;
            case ChildMovedAndReplacedFromOtherContainmentInSameParentNotification e:
                OnRemoteChildMovedAndReplacedFromOtherContainmentInSameParent(e);
                break;
            case ChildMovedAndReplacedInSameContainmentNotification e:
                OnRemoteChildMovedAndReplacedInSameContainment(e);
                break;
            case AnnotationAddedNotification e:
                OnRemoteAnnotationAdded(e);
                break;
            case AnnotationDeletedNotification e:
                OnRemoteAnnotationDeleted(e);
                break;
            case AnnotationReplacedNotification e:
                OnRemoteAnnotationReplaced(e);
                break;
            case AnnotationMovedFromOtherParentNotification e:
                OnRemoteAnnotationMovedFromOtherParent(e);
                break;
            case AnnotationMovedInSameParentNotification e:
                OnRemoteAnnotationMovedInSameParent(e);
                break;
            case AnnotationMovedAndReplacedInSameParentNotification e:
                OnRemoteAnnotationMovedAndReplacedInSameParent(e);
                break;
            case AnnotationMovedAndReplacedFromOtherParentNotification e:
                OnRemoteAnnotationMovedAndReplacedFromOtherParent(e);
                break;
            case ReferenceAddedNotification e:
                OnRemoteReferenceAdded(e);
                break;
            case ReferenceDeletedNotification e:
                OnRemoteReferenceDeleted(e);
                break;
            case ReferenceChangedNotification e:
                OnRemoteReferenceChanged(e);
                break;
            case EntryMovedInSameReferenceNotification e:
                OnRemoteEntryMovedInSameReference(e);
                break;
            default:
                throw new ArgumentException($"Can not process notification due to unknown {notification}!");
        }
    }
    
    private HashSet<NodeId> CollectNodeIdsOfAllDescendantsOf(IReadableNode node) =>
        M1Extensions
            .Descendants(node, true, true)
            .Select(n => n.GetId())
            .ToHashSet();

    private void CheckIfNewNodeContainsExistingNodes(INewNodeNotification newNodeNotification, HashSet<NodeId> replacedNodes)
    {
        HashSet<NodeId> newNodes = CollectNodeIdsOfAllDescendantsOf(node: newNodeNotification.NewNode);

        var hasIntersection = _sharedNodeMap.NodeIds.ToHashSet().Overlaps(newNodes);

        if (!hasIntersection)
        {
            return;
        }

        var remainingNodes = _sharedNodeMap.NodeIds
            .Intersect(newNodes)
            .ExceptBy(replacedNodes, s => s)
            .ToList();

        if (remainingNodes.Count != 0)
        {
            throw new InvalidNotificationException(newNodeNotification,
                $"Trying to add existing node(s) with ids: {string.Join(",", remainingNodes)}");
        }
    }
    
    #region Partitions

<<<<<<< HEAD
    private void OnRemoteNewPartition(PartitionAddedNotification n) =>
        SuppressNotificationForwarding(n, () =>
=======
    private void OnRemoteNewPartition(PartitionAddedNotification notification)
    {
        CheckIfNewNodeContainsExistingNodes(notification, []);
   
        SuppressNotificationForwarding(notification, () =>
>>>>>>> 3c36a381
        {
            if (_localForest is null)
                return;

            if (_localForest.AddPartitionRaw(n.NewPartition))
                _localForest.GetNotificationProducer()?.ProduceNotification(n);
        });
    }

    private void OnRemotePartitionDeleted(PartitionDeletedNotification n) =>
        SuppressNotificationForwarding(n, () =>
        {
            if (_localForest is null)
                return;

            if (_localForest.RemovePartitionRaw(n.DeletedPartition))
                _localForest.GetNotificationProducer()?.ProduceNotification(n);
        });

    #endregion

    #region Properties

    private void OnRemotePropertyAdded(PropertyAddedNotification n) =>
        SuppressNotificationForwarding(n, () =>
        {
            SetProperty(n, n.NewValue);
        });

    private void OnRemotePropertyDeleted(PropertyDeletedNotification n) =>
        SuppressNotificationForwarding(n, () =>
        {
            SetProperty(n, null);
        });

    private void OnRemotePropertyChanged(PropertyChangedNotification n) =>
        SuppressNotificationForwarding(n, () =>
        {
            SetProperty(n, n.NewValue);
        });

    private void SetProperty(IPropertyNotification n, object? value)
    {
        var success = n.ContextNode.SetPropertyRaw(n.Property, value);
        ProduceNotification(n, success);
    }

    #endregion

    #region Children

<<<<<<< HEAD
    private void OnRemoteChildAdded(ChildAddedNotification n) =>
        SuppressNotificationForwarding(n, () =>
=======
    private void OnRemoteChildAdded(ChildAddedNotification notification)
    {
        CheckIfNewNodeContainsExistingNodes(notification, []);
        
        SuppressNotificationForwarding(notification, () =>
>>>>>>> 3c36a381
        {
            var success = MoveChild(n.Parent, n.Containment, n.Index, n.NewChild);
            ProduceNotification(n, success);
        });
    }

    private void OnRemoteChildDeleted(ChildDeletedNotification n) =>
        SuppressNotificationForwarding(n, () =>
        {
            CheckMatchingNodeId("Deleted node", n, n.Parent, n.DeletedChild, n.Containment, n.Index);

            var localParent = n.Parent;

            bool success = n.Containment.Multiple switch
            {
                true => localParent.RemoveContainmentsRaw(n.Containment, n.DeletedChild),
                false => localParent.SetContainmentRaw(n.Containment, null)
            };

            ProduceNotification(n, success);
        });

<<<<<<< HEAD
    private void OnRemoteChildReplaced(ChildReplacedNotification n) =>
        SuppressNotificationForwarding(n, () =>
=======
    private void OnRemoteChildReplaced(ChildReplacedNotification notification)
    {
        HashSet<NodeId> replacedNodes = CollectNodeIdsOfAllDescendantsOf(node: notification.ReplacedChild);
        
        CheckIfNewNodeContainsExistingNodes(notification, replacedNodes);
        
        SuppressNotificationForwarding(notification, () =>
>>>>>>> 3c36a381
        {
            CheckMatchingNodeId("Replaced node", n, n.Parent, n.ReplacedChild, n.Containment, n.Index);

            var success = ReplaceChildOrAnnotation(n.ReplacedChild, n.NewChild);

            ProduceNotification(n, success);
        });
    }

    private void OnRemoteChildMovedFromOtherContainment(ChildMovedFromOtherContainmentNotification n) =>
        SuppressNotificationForwarding(n, () =>
        {
            var success = MoveChild(n.NewParent, n.NewContainment, n.NewIndex, n.MovedChild);
            ProduceMoveNotification(n, success, n.NewParent, n.OldParent);
        });

    private void OnRemoteChildMovedAndReplacedFromOtherContainment(
        ChildMovedAndReplacedFromOtherContainmentNotification n) => SuppressNotificationForwarding(
        n, () =>
        {
            CheckMatchingNodeId("Replaced node", n, n.NewParent, n.ReplacedChild, n.NewContainment, n.NewIndex);
            var success = ReplaceChildOrAnnotation(n.ReplacedChild, n.MovedChild);
            ProduceMoveNotification(n, success, n.NewParent, n.OldParent);
        });

    private void OnRemoteChildMovedAndReplacedFromOtherContainmentInSameParent(
        ChildMovedAndReplacedFromOtherContainmentInSameParentNotification n) =>
        SuppressNotificationForwarding(n, () =>
        {
            CheckMatchingNodeId("Replaced node", n, n.Parent, n.ReplacedChild, n.NewContainment, n.NewIndex);
            var success = ReplaceChildOrAnnotation(n.ReplacedChild, n.MovedChild);
            ProduceNotification(n, success);
        });

    private void OnRemoteChildMovedFromOtherContainmentInSameParent(
        ChildMovedFromOtherContainmentInSameParentNotification n) =>
        SuppressNotificationForwarding(n, () =>
        {
            var success = MoveChild(n.Parent, n.NewContainment, n.NewIndex, n.MovedChild);
            ProduceNotification(n, success);
        });

    private void OnRemoteChildMovedInSameContainment(ChildMovedInSameContainmentNotification n) =>
        SuppressNotificationForwarding(n, () =>
        {
            var success = MoveChild(n.Parent, n.Containment, n.NewIndex, n.MovedChild);
            ProduceNotification(n, success);
        });

    private void OnRemoteChildMovedAndReplacedInSameContainment(
        ChildMovedAndReplacedInSameContainmentNotification n) =>
        SuppressNotificationForwarding(n, () =>
        {
            CheckMatchingNodeId("Replaced node", n, n.Parent, n.ReplacedChild, n.Containment, n.NewIndex);
            var success = ReplaceChildOrAnnotation(n.ReplacedChild, n.MovedChild);
            ProduceNotification(n, success);
        });

    private static bool MoveChild(IWritableNode localNewParent, Containment newContainment, Index newIndex,
        IWritableNode movedChild)
    {
        bool success = newContainment.Multiple switch
        {
            true => localNewParent.InsertContainmentsRaw(newContainment, newIndex, movedChild),
            false => localNewParent.SetContainmentRaw(newContainment, movedChild)
        };
        return success;
    }

    #endregion

    private static bool ReplaceChildOrAnnotation(IWritableNode replacedChild, IWritableNode newChild)
    {
        var nodeReplacer = new NodeReplacer<INode>((INode)replacedChild, (INode)newChild);
        nodeReplacer.Replace();
        return nodeReplacer.Success;
    }

    #region Annotations

<<<<<<< HEAD
    private void OnRemoteAnnotationAdded(AnnotationAddedNotification n) =>
        SuppressNotificationForwarding(n, () =>
=======
    private void OnRemoteAnnotationAdded(AnnotationAddedNotification notification)
    {
        CheckIfNewNodeContainsExistingNodes(notification, []);
        
        SuppressNotificationForwarding(notification, () =>
>>>>>>> 3c36a381
        {
            var success = n.Parent.InsertAnnotationsRaw(n.Index, n.NewAnnotation);
            ProduceNotification(n, success);
        });
    }

    private void OnRemoteAnnotationDeleted(AnnotationDeletedNotification n) =>
        SuppressNotificationForwarding(n, () =>
        {
            CheckMatchingNodeId("Deleted annotation", n, n.DeletedAnnotation, n.Parent.GetAnnotations(), n.Index);
            
            var success = n.Parent.RemoveAnnotationsRaw(n.DeletedAnnotation);
            ProduceNotification(n, success);
        });

<<<<<<< HEAD
    private void OnRemoteAnnotationReplaced(AnnotationReplacedNotification n) =>
        SuppressNotificationForwarding(n, () =>
        {
            CheckMatchingNodeId("Replaced annotation", n, n.ReplacedAnnotation,
                n.Parent.GetAnnotations(), n.Index);
            var success = ReplaceChildOrAnnotation(n.ReplacedAnnotation, n.NewAnnotation);
            ProduceNotification(n, success);
=======
    private void OnRemoteAnnotationReplaced(AnnotationReplacedNotification notification)
    {
        HashSet<NodeId> replacedNodes = CollectNodeIdsOfAllDescendantsOf(node: notification.ReplacedAnnotation);
        
        CheckIfNewNodeContainsExistingNodes(notification, replacedNodes);
        
        SuppressNotificationForwarding(notification, () =>
        {
            var newAnnotation = (INode)notification.NewAnnotation;
            var replacedAnnotation = (INode)notification.ReplacedAnnotation;

            CheckMatchingNodeIdForReplacedNode(notification);

            replacedAnnotation.ReplaceWith(newAnnotation);
>>>>>>> 3c36a381
        });
    }

    private void OnRemoteAnnotationMovedFromOtherParent(AnnotationMovedFromOtherParentNotification n) =>
        SuppressNotificationForwarding(n, () =>
        {
            var success = n.NewParent.InsertAnnotationsRaw(n.NewIndex, n.MovedAnnotation);
            ProduceMoveNotification(n, success, n.NewParent, n.OldParent);
        });

    private void OnRemoteAnnotationMovedAndReplacedFromOtherParent(
        AnnotationMovedAndReplacedFromOtherParentNotification n) =>
        SuppressNotificationForwarding(n, () =>
        {
            CheckMatchingNodeId("Replaced annotation", n, n.ReplacedAnnotation, n.NewParent.GetAnnotations(), n.NewIndex);
            var success = ReplaceChildOrAnnotation(n.ReplacedAnnotation, n.MovedAnnotation);
            ProduceNotification(n, success);
        });

    private void OnRemoteAnnotationMovedInSameParent(AnnotationMovedInSameParentNotification n) =>
        SuppressNotificationForwarding(n, () =>
        {
            var success = n.Parent.InsertAnnotationsRaw(n.NewIndex, n.MovedAnnotation);
            ProduceNotification(n, success);
        });

    private void OnRemoteAnnotationMovedAndReplacedInSameParent(
        AnnotationMovedAndReplacedInSameParentNotification n) =>
        SuppressNotificationForwarding(n, () =>
        {
            CheckMatchingNodeId("Replaced annotation", n, n.ReplacedAnnotation, n.Parent.GetAnnotations(), n.NewIndex);
            var success = ReplaceChildOrAnnotation(n.ReplacedAnnotation, n.MovedAnnotation);
            ProduceNotification(n, success);
        });

    #endregion

    #region References

    private void OnRemoteReferenceAdded(ReferenceAddedNotification n) =>
        SuppressNotificationForwarding(n, () =>
        {
            IWritableNode localNewParent = n.Parent;
            var success = n.Reference.Multiple switch
            {
                true => localNewParent.InsertReferencesRaw(n.Reference, n.Index, (ReferenceTarget)n.NewTarget),
                false => localNewParent.SetReferenceRaw(n.Reference, (ReferenceTarget?)n.NewTarget)
            };
            ProduceNotification(n, success);
        });


    private void OnRemoteReferenceDeleted(ReferenceDeletedNotification n) =>
        SuppressNotificationForwarding(n, () =>
        {
            var localParent = n.Parent;

            bool success = n.Reference.Multiple switch
            {
                true => localParent.RemoveReferencesRaw(n.Reference, (ReferenceTarget)n.DeletedTarget),
                false => localParent.SetReferenceRaw(n.Reference, null)
            };

            ProduceNotification(n, success);
        });

    private void OnRemoteReferenceChanged(ReferenceChangedNotification n) =>
        SuppressNotificationForwarding(n, () =>
        {
            var success = ReplaceReference(n.Parent, n.OldTarget, n.Reference, n.Index, n.NewTarget);
            ProduceNotification(n, success);
        });

    private void OnRemoteEntryMovedInSameReference(EntryMovedInSameReferenceNotification n)
    {
<<<<<<< HEAD
        IWritableNode localNewParent = n.Parent;
        var success = n.Reference.Multiple switch
        {
            true => localNewParent.RemoveReferencesRaw(n.Reference, (ReferenceTarget)n.Target)
                && localNewParent.InsertReferencesRaw(n.Reference, n.NewIndex, (ReferenceTarget)n.Target),
            false => localNewParent.SetReferenceRaw(n.Reference, (ReferenceTarget?)n.Target)
        };
        ProduceNotification(n, success);
=======
        var localParent = (INotifiableNode)notification.Parent;
        var target = notification.Target.Target;

        object newValue = target;
        var reference = notification.Reference;
        if (localParent.TryGet(reference, out object? existingTargets))
        {
            if (existingTargets is IList l)
            {
                var targets = new List<IReadableNode>(l.Cast<IReadableNode>());
                targets.RemoveAt(notification.OldIndex);
                targets.Insert(notification.NewIndex, target);
                newValue = targets;
            }
        }
        else
        {
            newValue = new List<IReadableNode>() { target };
        }

        localParent.Set(reference, newValue);
>>>>>>> 3c36a381
    }

    private static bool ReplaceReference(IWritableNode localParent, IReferenceTarget replacedTarget,
        Reference reference,
        Index index, IReferenceTarget newTarget)
    {
        bool success = reference.Multiple switch
        {
<<<<<<< HEAD
            true => localParent.RemoveReferencesRaw(reference, (ReferenceTarget)replacedTarget)
                    && localParent.InsertReferencesRaw(reference, index, (ReferenceTarget)newTarget),
=======
            if (localParent.CollectAllSetFeatures().Contains(reference))
            {
                var existingTargets = localParent.Get(reference);
                if (existingTargets is IList l)
                {
                    var targets = new List<IReadableNode>(l.Cast<IReadableNode>());
                    targets.Insert(index, target);
                    newValue = targets;
                }
            }
            else
            {
                newValue = new List<IReadableNode>() { target };
            }
        }
>>>>>>> 3c36a381

            false => localParent.SetReferenceRaw(reference, (ReferenceTarget?)newTarget)
        };
        return success;
    }

    #endregion

    /// Uses <see cref="IdFilteringNotificationFilter"/> to suppress forwarding notifications raised during executing <paramref name="action"/>. 
    protected virtual void SuppressNotificationForwarding(INotification notification, Action action)
    {
        var notificationId = notification.NotificationId;
        Filter.RegisterNotificationId(notificationId);

        try
        {
            action();
        }
        finally
        {
            Filter.UnregisterNotificationId(notificationId);
        }
    }
<<<<<<< HEAD
=======

    #region CheckMatchingNodeIdForReplacedNode

    private void CheckMatchingNodeIdForReplacedNode(AnnotationMovedAndReplacedFromOtherParentNotification notification)
    {
        var localParent = notification.NewParent;
        var replacedNodeId = notification.ReplacedAnnotation.GetId();
        var annotations = localParent.GetAnnotations().ToList();
        var actualNodeId = annotations[notification.NewIndex].GetId();
>>>>>>> 3c36a381

    private static void ProduceNotification(IPartitionNotification notification, bool success)
    {
        if (success)
            notification.ContextNode.GetPartition()?.GetNotificationProducer()?.ProduceNotification(notification);
    }

    private static void ProduceMoveNotification(INotification notification, bool success, IWritableNode localNewParent,
        IWritableNode oldParent)
    {
        if (!success)
            return;

        var newPartition = localNewParent.GetPartition();
        if (newPartition is null)
            return;

        newPartition.GetNotificationProducer()?.ProduceNotification(notification);

        var oldPartition = oldParent.GetPartition();
        if (oldPartition is null || ReferenceEquals(newPartition, oldPartition))
            return;

        oldPartition.GetNotificationProducer()?.ProduceNotification(notification);
    }

    private static void CheckMatchingNodeId(string messagePrefix, INotification notification, IReadableNode candidate,
        IReadableNode existingChild, Index index, string? messageSuffix = null)
    {
        var candidateNodeId = candidate.GetId();

        if (index != 0)
            throw new InvalidNotificationException(notification,
                $"{messagePrefix} with id {candidateNodeId} uses non-zero index {index}{messagePrefix}");

<<<<<<< HEAD
        var actualNodeId = existingChild.GetId();

        if (actualNodeId == candidateNodeId)
            return;

        throw new InvalidNotificationException(notification,
            $"{messagePrefix} with id {candidateNodeId} does not match with actual node with id {actualNodeId}{messageSuffix}");
=======
    private void CheckMatchingNodeIdForDeletedNode(ChildDeletedNotification notification)
    {
        var deletedNode = notification.DeletedChild.GetId();
        var localParent = notification.Parent;
        if (notification.Containment.Multiple)
        {
            var existingChildren = localParent.Get(notification.Containment);
            if (existingChildren is IList l)
            {
                var children = new List<IReadableNode>(l.Cast<IReadableNode>());
                var actualNodeId = children[notification.Index].GetId();
                if (deletedNode != actualNodeId)
                {
                    throw new InvalidNotificationException(notification,
                        $"Deleted node with id {deletedNode} does not match with actual node with id {actualNodeId} " +
                        $"in containment {notification.Containment} at index {notification.Index}");
                }
            }
        }
        else
        {
            var existingChild = localParent.Get(notification.Containment);
            if (existingChild is IReadableNode node && deletedNode != node.GetId())
            {
                throw new InvalidNotificationException(notification,
                    $"Deleted node with id {deletedNode} does not match with actual node with id {node.GetId()} " +
                    $"at index {notification.Index}");
            }
        }
    }

    private void CheckMatchingNodeIdForReplacedNode(ChildReplacedNotification notification)
    {
        var replacedChildId = notification.ReplacedChild.GetId();
        var localParent = notification.Parent;
        if (notification.Containment.Multiple)
        {
            var existingChildren = localParent.Get(notification.Containment);
            if (existingChildren is IList l)
            {
                var children = new List<IReadableNode>(l.Cast<IReadableNode>());
                var actualChildId = children[notification.Index].GetId();
                if (replacedChildId != actualChildId)
                {
                    throw new InvalidNotificationException(notification,
                        $"Replaced node with id {replacedChildId} does not match with actual node with id {actualChildId} " +
                        $"in containment {notification.Containment} at index {notification.Index}");
                }
            }
        }
        else
        {
            var existingChild = localParent.Get(notification.Containment);
            if (existingChild is IReadableNode node && replacedChildId != node.GetId())
            {
                throw new InvalidNotificationException(notification,
                    $"Replaced node with id {replacedChildId} does not match with actual node with id {node.GetId()} " +
                    $"at index {notification.Index}");
            }
        }
    }

    private void CheckMatchingNodeIdForReplacedNode(ChildMovedAndReplacedFromOtherContainmentNotification notification)
    {
        var replacedChildId = notification.ReplacedChild.GetId();
        var localParent = notification.NewParent;
        if (notification.NewContainment.Multiple)
        {
            var existingChildren = localParent.Get(notification.NewContainment);
            if (existingChildren is IList l)
            {
                var children = new List<IReadableNode>(l.Cast<IReadableNode>());
                var actualChildId = children[notification.NewIndex].GetId();
                if (replacedChildId != actualChildId)
                {
                    throw new InvalidNotificationException(notification,
                        $"Replaced node with id {replacedChildId} does not match with actual node with id {actualChildId} " +
                        $"in containment {notification.NewContainment} at index {notification.NewIndex}");
                }
            }
        }
        else
        {
            var existingChild = localParent.Get(notification.NewContainment);
            if (existingChild is IReadableNode node && replacedChildId != node.GetId())
            {
                throw new InvalidNotificationException(notification,
                    $"Replaced node with id {replacedChildId} does not match with actual node with id {node.GetId()} " +
                    $"at index {notification.NewIndex}");
            }
        }
>>>>>>> 3c36a381
    }

    private static void CheckMatchingNodeId(string messagePrefix, INotification notification, IWritableNode candidate,
        IReadOnlyList<IReadableNode> list, Index index, string? messageSuffix = null)
    {
<<<<<<< HEAD
        var candidateNodeId = candidate.GetId();
        var actualNodeId = list[index].GetId();
=======
        var replacedChildId = notification.ReplacedChild.GetId();
        var localParent = notification.Parent;
        if (notification.NewContainment.Multiple)
        {
            var existingChildren = localParent.Get(notification.NewContainment);
            if (existingChildren is IList l)
            {
                var children = new List<IReadableNode>(l.Cast<IReadableNode>());
                var actualChildId = children[notification.NewIndex].GetId();
                if (replacedChildId != actualChildId)
                {
                    throw new InvalidNotificationException(notification,
                        $"Replaced node with id {replacedChildId} does not match with actual node with id {actualChildId} " +
                        $"in containment {notification.NewContainment} at index {notification.NewIndex}");
                }
            }
        }
        else
        {
            var existingChild = localParent.Get(notification.NewContainment);
            if (existingChild is IReadableNode node && replacedChildId != node.GetId())
            {
                throw new InvalidNotificationException(notification,
                    $"Replaced node with id {replacedChildId} does not match with actual node with id {node.GetId()} " +
                    $"at index {notification.NewIndex}");
            }
        }
    }
>>>>>>> 3c36a381

        if (candidateNodeId == actualNodeId)
            return;

        throw new InvalidNotificationException(notification,
            $"{messagePrefix} node with id {candidateNodeId} does not match with actual node with id {actualNodeId} at index {index}{messageSuffix}");
    }

    private static void CheckMatchingNodeId(string messagePrefix, INotification notification, IReadableNode localParent,
        IWritableNode candidate, Containment containment, Index index)
    {
        var messageSuffix = $"in containment {containment}";
        switch (containment.Multiple)
        {
            case true when localParent.TryGetContainmentsRaw(containment, out var nodes):
                CheckMatchingNodeId(messagePrefix, notification, candidate, nodes, index, messageSuffix);
                break;

            case false
                when localParent.TryGetContainmentRaw(containment, out var node) && node is not null:
                CheckMatchingNodeId(messagePrefix, notification, candidate, node, index, messageSuffix);
                break;
        }
    }

    #endregion

}<|MERGE_RESOLUTION|>--- conflicted
+++ resolved
@@ -165,16 +165,11 @@
     
     #region Partitions
 
-<<<<<<< HEAD
-    private void OnRemoteNewPartition(PartitionAddedNotification n) =>
-        SuppressNotificationForwarding(n, () =>
-=======
-    private void OnRemoteNewPartition(PartitionAddedNotification notification)
-    {
-        CheckIfNewNodeContainsExistingNodes(notification, []);
-   
-        SuppressNotificationForwarding(notification, () =>
->>>>>>> 3c36a381
+    private void OnRemoteNewPartition(PartitionAddedNotification n)
+    {
+        CheckIfNewNodeContainsExistingNodes(n, []);
+        
+        SuppressNotificationForwarding(n, () =>
         {
             if (_localForest is null)
                 return;
@@ -226,16 +221,11 @@
 
     #region Children
 
-<<<<<<< HEAD
-    private void OnRemoteChildAdded(ChildAddedNotification n) =>
-        SuppressNotificationForwarding(n, () =>
-=======
-    private void OnRemoteChildAdded(ChildAddedNotification notification)
-    {
-        CheckIfNewNodeContainsExistingNodes(notification, []);
-        
-        SuppressNotificationForwarding(notification, () =>
->>>>>>> 3c36a381
+    private void OnRemoteChildAdded(ChildAddedNotification n)
+    {
+        CheckIfNewNodeContainsExistingNodes(n, []);
+        
+        SuppressNotificationForwarding(n, () =>
         {
             var success = MoveChild(n.Parent, n.Containment, n.Index, n.NewChild);
             ProduceNotification(n, success);
@@ -258,18 +248,13 @@
             ProduceNotification(n, success);
         });
 
-<<<<<<< HEAD
-    private void OnRemoteChildReplaced(ChildReplacedNotification n) =>
-        SuppressNotificationForwarding(n, () =>
-=======
-    private void OnRemoteChildReplaced(ChildReplacedNotification notification)
-    {
-        HashSet<NodeId> replacedNodes = CollectNodeIdsOfAllDescendantsOf(node: notification.ReplacedChild);
-        
-        CheckIfNewNodeContainsExistingNodes(notification, replacedNodes);
-        
-        SuppressNotificationForwarding(notification, () =>
->>>>>>> 3c36a381
+    private void OnRemoteChildReplaced(ChildReplacedNotification n)
+    {
+        HashSet<NodeId> replacedNodes = CollectNodeIdsOfAllDescendantsOf(node: n.ReplacedChild);
+        
+        CheckIfNewNodeContainsExistingNodes(n, replacedNodes);
+        
+        SuppressNotificationForwarding(n, () =>
         {
             CheckMatchingNodeId("Replaced node", n, n.Parent, n.ReplacedChild, n.Containment, n.Index);
 
@@ -350,16 +335,11 @@
 
     #region Annotations
 
-<<<<<<< HEAD
-    private void OnRemoteAnnotationAdded(AnnotationAddedNotification n) =>
-        SuppressNotificationForwarding(n, () =>
-=======
-    private void OnRemoteAnnotationAdded(AnnotationAddedNotification notification)
-    {
-        CheckIfNewNodeContainsExistingNodes(notification, []);
-        
-        SuppressNotificationForwarding(notification, () =>
->>>>>>> 3c36a381
+    private void OnRemoteAnnotationAdded(AnnotationAddedNotification n)
+    {
+        CheckIfNewNodeContainsExistingNodes(n, []);
+        
+        SuppressNotificationForwarding(n, () =>
         {
             var success = n.Parent.InsertAnnotationsRaw(n.Index, n.NewAnnotation);
             ProduceNotification(n, success);
@@ -375,30 +355,18 @@
             ProduceNotification(n, success);
         });
 
-<<<<<<< HEAD
-    private void OnRemoteAnnotationReplaced(AnnotationReplacedNotification n) =>
+    private void OnRemoteAnnotationReplaced(AnnotationReplacedNotification n)
+    {
+        HashSet<NodeId> replacedNodes = CollectNodeIdsOfAllDescendantsOf(node: n.ReplacedAnnotation);
+        
+        CheckIfNewNodeContainsExistingNodes(n, replacedNodes);
+        
         SuppressNotificationForwarding(n, () =>
         {
             CheckMatchingNodeId("Replaced annotation", n, n.ReplacedAnnotation,
                 n.Parent.GetAnnotations(), n.Index);
             var success = ReplaceChildOrAnnotation(n.ReplacedAnnotation, n.NewAnnotation);
             ProduceNotification(n, success);
-=======
-    private void OnRemoteAnnotationReplaced(AnnotationReplacedNotification notification)
-    {
-        HashSet<NodeId> replacedNodes = CollectNodeIdsOfAllDescendantsOf(node: notification.ReplacedAnnotation);
-        
-        CheckIfNewNodeContainsExistingNodes(notification, replacedNodes);
-        
-        SuppressNotificationForwarding(notification, () =>
-        {
-            var newAnnotation = (INode)notification.NewAnnotation;
-            var replacedAnnotation = (INode)notification.ReplacedAnnotation;
-
-            CheckMatchingNodeIdForReplacedNode(notification);
-
-            replacedAnnotation.ReplaceWith(newAnnotation);
->>>>>>> 3c36a381
         });
     }
 
@@ -474,7 +442,6 @@
 
     private void OnRemoteEntryMovedInSameReference(EntryMovedInSameReferenceNotification n)
     {
-<<<<<<< HEAD
         IWritableNode localNewParent = n.Parent;
         var success = n.Reference.Multiple switch
         {
@@ -483,29 +450,6 @@
             false => localNewParent.SetReferenceRaw(n.Reference, (ReferenceTarget?)n.Target)
         };
         ProduceNotification(n, success);
-=======
-        var localParent = (INotifiableNode)notification.Parent;
-        var target = notification.Target.Target;
-
-        object newValue = target;
-        var reference = notification.Reference;
-        if (localParent.TryGet(reference, out object? existingTargets))
-        {
-            if (existingTargets is IList l)
-            {
-                var targets = new List<IReadableNode>(l.Cast<IReadableNode>());
-                targets.RemoveAt(notification.OldIndex);
-                targets.Insert(notification.NewIndex, target);
-                newValue = targets;
-            }
-        }
-        else
-        {
-            newValue = new List<IReadableNode>() { target };
-        }
-
-        localParent.Set(reference, newValue);
->>>>>>> 3c36a381
     }
 
     private static bool ReplaceReference(IWritableNode localParent, IReferenceTarget replacedTarget,
@@ -514,26 +458,8 @@
     {
         bool success = reference.Multiple switch
         {
-<<<<<<< HEAD
             true => localParent.RemoveReferencesRaw(reference, (ReferenceTarget)replacedTarget)
                     && localParent.InsertReferencesRaw(reference, index, (ReferenceTarget)newTarget),
-=======
-            if (localParent.CollectAllSetFeatures().Contains(reference))
-            {
-                var existingTargets = localParent.Get(reference);
-                if (existingTargets is IList l)
-                {
-                    var targets = new List<IReadableNode>(l.Cast<IReadableNode>());
-                    targets.Insert(index, target);
-                    newValue = targets;
-                }
-            }
-            else
-            {
-                newValue = new List<IReadableNode>() { target };
-            }
-        }
->>>>>>> 3c36a381
 
             false => localParent.SetReferenceRaw(reference, (ReferenceTarget?)newTarget)
         };
@@ -557,18 +483,6 @@
             Filter.UnregisterNotificationId(notificationId);
         }
     }
-<<<<<<< HEAD
-=======
-
-    #region CheckMatchingNodeIdForReplacedNode
-
-    private void CheckMatchingNodeIdForReplacedNode(AnnotationMovedAndReplacedFromOtherParentNotification notification)
-    {
-        var localParent = notification.NewParent;
-        var replacedNodeId = notification.ReplacedAnnotation.GetId();
-        var annotations = localParent.GetAnnotations().ToList();
-        var actualNodeId = annotations[notification.NewIndex].GetId();
->>>>>>> 3c36a381
 
     private static void ProduceNotification(IPartitionNotification notification, bool success)
     {
@@ -604,7 +518,6 @@
             throw new InvalidNotificationException(notification,
                 $"{messagePrefix} with id {candidateNodeId} uses non-zero index {index}{messagePrefix}");
 
-<<<<<<< HEAD
         var actualNodeId = existingChild.GetId();
 
         if (actualNodeId == candidateNodeId)
@@ -612,137 +525,13 @@
 
         throw new InvalidNotificationException(notification,
             $"{messagePrefix} with id {candidateNodeId} does not match with actual node with id {actualNodeId}{messageSuffix}");
-=======
-    private void CheckMatchingNodeIdForDeletedNode(ChildDeletedNotification notification)
-    {
-        var deletedNode = notification.DeletedChild.GetId();
-        var localParent = notification.Parent;
-        if (notification.Containment.Multiple)
-        {
-            var existingChildren = localParent.Get(notification.Containment);
-            if (existingChildren is IList l)
-            {
-                var children = new List<IReadableNode>(l.Cast<IReadableNode>());
-                var actualNodeId = children[notification.Index].GetId();
-                if (deletedNode != actualNodeId)
-                {
-                    throw new InvalidNotificationException(notification,
-                        $"Deleted node with id {deletedNode} does not match with actual node with id {actualNodeId} " +
-                        $"in containment {notification.Containment} at index {notification.Index}");
-                }
-            }
-        }
-        else
-        {
-            var existingChild = localParent.Get(notification.Containment);
-            if (existingChild is IReadableNode node && deletedNode != node.GetId())
-            {
-                throw new InvalidNotificationException(notification,
-                    $"Deleted node with id {deletedNode} does not match with actual node with id {node.GetId()} " +
-                    $"at index {notification.Index}");
-            }
-        }
-    }
-
-    private void CheckMatchingNodeIdForReplacedNode(ChildReplacedNotification notification)
-    {
-        var replacedChildId = notification.ReplacedChild.GetId();
-        var localParent = notification.Parent;
-        if (notification.Containment.Multiple)
-        {
-            var existingChildren = localParent.Get(notification.Containment);
-            if (existingChildren is IList l)
-            {
-                var children = new List<IReadableNode>(l.Cast<IReadableNode>());
-                var actualChildId = children[notification.Index].GetId();
-                if (replacedChildId != actualChildId)
-                {
-                    throw new InvalidNotificationException(notification,
-                        $"Replaced node with id {replacedChildId} does not match with actual node with id {actualChildId} " +
-                        $"in containment {notification.Containment} at index {notification.Index}");
-                }
-            }
-        }
-        else
-        {
-            var existingChild = localParent.Get(notification.Containment);
-            if (existingChild is IReadableNode node && replacedChildId != node.GetId())
-            {
-                throw new InvalidNotificationException(notification,
-                    $"Replaced node with id {replacedChildId} does not match with actual node with id {node.GetId()} " +
-                    $"at index {notification.Index}");
-            }
-        }
-    }
-
-    private void CheckMatchingNodeIdForReplacedNode(ChildMovedAndReplacedFromOtherContainmentNotification notification)
-    {
-        var replacedChildId = notification.ReplacedChild.GetId();
-        var localParent = notification.NewParent;
-        if (notification.NewContainment.Multiple)
-        {
-            var existingChildren = localParent.Get(notification.NewContainment);
-            if (existingChildren is IList l)
-            {
-                var children = new List<IReadableNode>(l.Cast<IReadableNode>());
-                var actualChildId = children[notification.NewIndex].GetId();
-                if (replacedChildId != actualChildId)
-                {
-                    throw new InvalidNotificationException(notification,
-                        $"Replaced node with id {replacedChildId} does not match with actual node with id {actualChildId} " +
-                        $"in containment {notification.NewContainment} at index {notification.NewIndex}");
-                }
-            }
-        }
-        else
-        {
-            var existingChild = localParent.Get(notification.NewContainment);
-            if (existingChild is IReadableNode node && replacedChildId != node.GetId())
-            {
-                throw new InvalidNotificationException(notification,
-                    $"Replaced node with id {replacedChildId} does not match with actual node with id {node.GetId()} " +
-                    $"at index {notification.NewIndex}");
-            }
-        }
->>>>>>> 3c36a381
     }
 
     private static void CheckMatchingNodeId(string messagePrefix, INotification notification, IWritableNode candidate,
         IReadOnlyList<IReadableNode> list, Index index, string? messageSuffix = null)
     {
-<<<<<<< HEAD
         var candidateNodeId = candidate.GetId();
         var actualNodeId = list[index].GetId();
-=======
-        var replacedChildId = notification.ReplacedChild.GetId();
-        var localParent = notification.Parent;
-        if (notification.NewContainment.Multiple)
-        {
-            var existingChildren = localParent.Get(notification.NewContainment);
-            if (existingChildren is IList l)
-            {
-                var children = new List<IReadableNode>(l.Cast<IReadableNode>());
-                var actualChildId = children[notification.NewIndex].GetId();
-                if (replacedChildId != actualChildId)
-                {
-                    throw new InvalidNotificationException(notification,
-                        $"Replaced node with id {replacedChildId} does not match with actual node with id {actualChildId} " +
-                        $"in containment {notification.NewContainment} at index {notification.NewIndex}");
-                }
-            }
-        }
-        else
-        {
-            var existingChild = localParent.Get(notification.NewContainment);
-            if (existingChild is IReadableNode node && replacedChildId != node.GetId())
-            {
-                throw new InvalidNotificationException(notification,
-                    $"Replaced node with id {replacedChildId} does not match with actual node with id {node.GetId()} " +
-                    $"at index {notification.NewIndex}");
-            }
-        }
-    }
->>>>>>> 3c36a381
 
         if (candidateNodeId == actualNodeId)
             return;
@@ -767,7 +556,4 @@
                 break;
         }
     }
-
-    #endregion
-
 }