﻿// Copyright 2025 TRUMPF Laser SE and other contributors
// 
// Licensed under the Apache License, Version 2.0 (the "License")
// you may not use this file except in compliance with the License.
// You may obtain a copy of the License at
// 
//     http://www.apache.org/licenses/LICENSE-2.0
// 
// Unless required by applicable law or agreed to in writing, software
// distributed under the License is distributed on an "AS IS" BASIS,
// WITHOUT WARRANTIES OR CONDITIONS OF ANY KIND, either express or implied.
// See the License for the specific language governing permissions and
// limitations under the License.
// 
// SPDX-FileCopyrightText: 2024 TRUMPF Laser SE and other contributors
// SPDX-License-Identifier: Apache-2.0

namespace LionWeb.Core.Notification.Pipe;

using Forest;
using M1;
using M3;
using Partition;
using System.Collections;
using System.Diagnostics;

/// Replicates <see cref="Receive">received</see> notifications on a <i>local</i> equivalent.
/// 
/// <para>
/// Example: We receive a <see cref="PropertyAddedNotification" /> for a node that we know <i>locally</i>.
/// This class adds the same property value to the <i>locally</i> known node.
/// </para>
public class RemoteReplicator : NotificationPipeBase, INotificationHandler
{
    private readonly IForest? _localForest;

    protected readonly IdFilteringNotificationFilter Filter;

    public RemoteReplicator(
        IForest? localForest,
        IdFilteringNotificationFilter filter,
        object? sender) : base(sender)
    {
        _localForest = localForest;
        Filter = filter;
    }

    /// <inheritdoc />
    public void Receive(INotificationSender correspondingSender, INotification notification)
    {
        Debug.WriteLine($"processing notification {notification.NotificationId}");
        switch (notification)
        {
            case PartitionAddedNotification a:
                OnRemoteNewPartition(a);
                break;
            case PartitionDeletedNotification a:
                OnRemotePartitionDeleted(a);
                break;
            case PropertyAddedNotification e:
                OnRemotePropertyAdded(e);
                break;
            case PropertyDeletedNotification e:
                OnRemotePropertyDeleted(e);
                break;
            case PropertyChangedNotification e:
                OnRemotePropertyChanged(e);
                break;
            case ChildAddedNotification e:
                OnRemoteChildAdded(e);
                break;
            case ChildDeletedNotification e:
                OnRemoteChildDeleted(e);
                break;
            case ChildReplacedNotification e:
                OnRemoteChildReplaced(e);
                break;
            case ChildMovedFromOtherContainmentNotification e:
                OnRemoteChildMovedFromOtherContainment(e);
                break;
            case ChildMovedFromOtherContainmentInSameParentNotification e:
                OnRemoteChildMovedFromOtherContainmentInSameParent(e);
                break;
            case ChildMovedInSameContainmentNotification e:
                OnRemoteChildMovedInSameContainment(e);
                break;
            case ChildMovedAndReplacedFromOtherContainmentNotification e:
                OnRemoteChildMovedAndReplacedFromOtherContainment(e);
                break;
            case ChildMovedAndReplacedFromOtherContainmentInSameParentNotification e:
                OnRemoteChildMovedAndReplacedFromOtherContainmentInSameParent(e);
                break;
            case ChildMovedAndReplacedInSameContainmentNotification e:
                OnRemoteChildMovedAndReplacedInSameContainment(e);
                break;
            case AnnotationAddedNotification e:
                OnRemoteAnnotationAdded(e);
                break;
            case AnnotationDeletedNotification e:
                OnRemoteAnnotationDeleted(e);
                break;
            case AnnotationReplacedNotification e:
                OnRemoteAnnotationReplaced(e);
                break;
            case AnnotationMovedFromOtherParentNotification e:
                OnRemoteAnnotationMovedFromOtherParent(e);
                break;
            case AnnotationMovedInSameParentNotification e:
                OnRemoteAnnotationMovedInSameParent(e);
                break;
            case AnnotationMovedAndReplacedInSameParentNotification e:
                OnRemoteAnnotationMovedAndReplacedInSameParent(e);
                break;
            case AnnotationMovedAndReplacedFromOtherParentNotification e:
                OnRemoteAnnotationMovedAndReplacedFromOtherParent(e);
                break;
            case ReferenceAddedNotification e:
                OnRemoteReferenceAdded(e);
                break;
            case ReferenceDeletedNotification e:
                OnRemoteReferenceDeleted(e);
                break;
            case ReferenceChangedNotification e:
                OnRemoteReferenceChanged(e);
                break;
            case EntryMovedInSameReferenceNotification e:
                OnRemoteEntryMovedInSameReference(e);
                break;
            default:
                throw new ArgumentException($"Can not process notification due to unknown {notification}!");
        }
    }

    #region Partitions

    private void OnRemoteNewPartition(PartitionAddedNotification notification) =>
        SuppressNotificationForwarding(notification, () =>
        {
            var newPartition = notification.NewPartition;
            _localForest?.AddPartitions([newPartition], notification.NotificationId);
        });

    private void OnRemotePartitionDeleted(PartitionDeletedNotification notification) =>
        SuppressNotificationForwarding(notification, () =>
        {
            var localPartition = notification.DeletedPartition;
            _localForest?.RemovePartitions([localPartition], notification.NotificationId);
        });

    #endregion

    #region Properties

    private void OnRemotePropertyAdded(PropertyAddedNotification notification) =>
        SuppressNotificationForwarding(notification, () =>
        {
            Debug.WriteLine(
                $"Node {notification.Node.PrintIdentity()}: Setting {notification.Property} to {notification.NewValue}");
            var node = (INotifiableNode)notification.Node;
            node.Set(notification.Property, notification.NewValue, notification.NotificationId);
        });

    private void OnRemotePropertyDeleted(PropertyDeletedNotification notification) =>
        SuppressNotificationForwarding(notification, () =>
        {
            var node = (INotifiableNode)notification.Node;
            node.Set(notification.Property, null, notification.NotificationId);
        });

    private void OnRemotePropertyChanged(PropertyChangedNotification notification) =>
        SuppressNotificationForwarding(notification, () =>
        {
            var node = (INotifiableNode)notification.Node;
            node.Set(notification.Property, notification.NewValue, notification.NotificationId);
        });

    #endregion

    #region Children

    private void OnRemoteChildAdded(ChildAddedNotification notification) =>
        SuppressNotificationForwarding(notification, () =>
        {
            var localParent = (INode)notification.Parent;
            var newChildNode = (INode)notification.NewChild;

            Debug.WriteLine(
                $"Parent {localParent.PrintIdentity()}: Adding {newChildNode.PrintIdentity()} to {notification.Containment} at {notification.Index}");
            var newValue = InsertContainment(localParent, notification.Containment, notification.Index, newChildNode);

            localParent.Set(notification.Containment, newValue, notification.NotificationId);
        });

    private void OnRemoteChildDeleted(ChildDeletedNotification notification) =>
        SuppressNotificationForwarding(notification, () =>
        {
<<<<<<< HEAD
            CheckMatchingNodeIdForDeletedNode(notification);
=======
>>>>>>> 9226b543
            notification.DeletedChild.DetachFromParent();
        });

    private void OnRemoteChildReplaced(ChildReplacedNotification notification) =>
        SuppressNotificationForwarding(notification, () =>
        {
            var newChild = (INode)notification.NewChild;
            var replacedChild = (INode)notification.ReplacedChild;

            CheckMatchingNodeIdForReplacedNode(notification);

            replacedChild.ReplaceWith(newChild);
        });

    private void OnRemoteChildMovedFromOtherContainment(ChildMovedFromOtherContainmentNotification notification) =>
        SuppressNotificationForwarding(notification, () =>
        {
            var localNewParent = (INode)notification.NewParent;
            var movedChild = (INode)notification.MovedChild;
            var newValue = InsertContainment(localNewParent, notification.NewContainment, notification.NewIndex,
                movedChild);

            localNewParent.Set(notification.NewContainment, newValue, notification.NotificationId);
        });

    private void OnRemoteChildMovedAndReplacedFromOtherContainment(
        ChildMovedAndReplacedFromOtherContainmentNotification notification) => SuppressNotificationForwarding(
        notification, () =>
        {
            var movedChild = (INode)notification.MovedChild;
            var replacedChild = (INode)notification.ReplacedChild;

            CheckMatchingNodeIdForReplacedNode(notification);

            replacedChild.ReplaceWith(movedChild);
        });

    private void OnRemoteChildMovedAndReplacedFromOtherContainmentInSameParent(
        ChildMovedAndReplacedFromOtherContainmentInSameParentNotification notification) =>
        SuppressNotificationForwarding(notification, () =>
        {
            var movedChild = (INode)notification.MovedChild;
            var replacedChild = (INode)notification.ReplacedChild;

            CheckMatchingNodeIdForReplacedNode(notification);

            replacedChild.ReplaceWith(movedChild);
        });

    private void OnRemoteChildMovedFromOtherContainmentInSameParent(
        ChildMovedFromOtherContainmentInSameParentNotification notification) =>
        SuppressNotificationForwarding(notification, () =>
        {
            var localParent = (INode)notification.Parent;
            var newValue = InsertContainment(localParent, notification.NewContainment, notification.NewIndex,
                (INode)notification.MovedChild);

            localParent.Set(notification.NewContainment, newValue, notification.NotificationId);
        });

    private void OnRemoteChildMovedInSameContainment(ChildMovedInSameContainmentNotification notification) =>
        SuppressNotificationForwarding(notification, () =>
        {
            var localParent = (INotifiableNode)notification.Parent;
            var nodeToInsert = notification.MovedChild;
            object newValue = nodeToInsert;

            var existingChildren = localParent.Get(notification.Containment);
            if (existingChildren is IList l)
            {
                var children = new List<IWritableNode>(l.Cast<IWritableNode>());
                children.RemoveAt(notification.OldIndex);
                children.Insert(notification.NewIndex, nodeToInsert);
                newValue = children;
            }

            localParent.Set(notification.Containment, newValue, notification.NotificationId);
        });

    private void OnRemoteChildMovedAndReplacedInSameContainment(
        ChildMovedAndReplacedInSameContainmentNotification notification) =>
        SuppressNotificationForwarding(notification, () =>
        {
            var movedChild = (INode)notification.MovedChild;
            var replacedChild = (INode)notification.ReplacedChild;

            CheckMatchingNodeIdForReplacedNode(notification);

            replacedChild.ReplaceWith(movedChild);
        });

    private static object InsertContainment(INode localParent, Containment containment, Index index, INode nodeToInsert)
    {
        if (localParent.CollectAllSetFeatures().Contains(containment))
        {
            var existingChildren = localParent.Get(containment);
            switch (existingChildren)
            {
                case IList l:
                    var children = new List<IWritableNode>(l.Cast<IWritableNode>());
                    children.Insert(index, nodeToInsert);
                    return children;
                case IWritableNode _:
                    return nodeToInsert;
                default:
                    // when containment data is corrupted or assigned to an invalid value after its creation 
                    throw new InvalidValueException(containment, existingChildren);
            }
        }

        if (containment.Multiple)
        {
            return new List<IWritableNode> { nodeToInsert };
        }

        return nodeToInsert;
    }

    #endregion

    #region Annotations

    private void OnRemoteAnnotationAdded(AnnotationAddedNotification notification) =>
        SuppressNotificationForwarding(notification, () =>
        {
            var localParent = (INotifiableNode)notification.Parent;
            var newAnnotation = (INode)notification.NewAnnotation;
            localParent.InsertAnnotations(notification.Index, [newAnnotation], notification.NotificationId);
        });

    private void OnRemoteAnnotationDeleted(AnnotationDeletedNotification notification) =>
        SuppressNotificationForwarding(notification, () =>
        {
<<<<<<< HEAD
            var localParent = (INotifiableNode)notification.Parent;
            var localDeleted = notification.DeletedAnnotation;

            CheckMatchingNodeIdForDeletedNode(notification);

            localParent.RemoveAnnotations([localDeleted], notification.NotificationId);
=======
            notification.DeletedAnnotation.DetachFromParent();
>>>>>>> 9226b543
        });

    private void OnRemoteAnnotationReplaced(AnnotationReplacedNotification notification) =>
        SuppressNotificationForwarding(notification, () =>
        {
            var newAnnotation = (INode)notification.NewAnnotation;
            var replacedAnnotation = (INode)notification.ReplacedAnnotation;

            CheckMatchingNodeIdForReplacedNode(notification);
            
            replacedAnnotation.ReplaceWith(newAnnotation);
        });

    private void OnRemoteAnnotationMovedFromOtherParent(AnnotationMovedFromOtherParentNotification notification) =>
        SuppressNotificationForwarding(notification, () =>
        {
            var localNewParent = (INotifiableNode)notification.NewParent;
            var movedAnnotation = notification.MovedAnnotation;
            localNewParent.InsertAnnotations(notification.NewIndex, [movedAnnotation], notification.NotificationId);
        });

    private void OnRemoteAnnotationMovedAndReplacedFromOtherParent(
        AnnotationMovedAndReplacedFromOtherParentNotification notification) =>
        SuppressNotificationForwarding(notification, () =>
        {
            var movedAnnotation = (INode)notification.MovedAnnotation;
            var replacedAnnotation = (INode)notification.ReplacedAnnotation;
            
            CheckMatchingNodeIdForReplacedNode(notification);
            
            replacedAnnotation.ReplaceWith(movedAnnotation);
        });

    private void OnRemoteAnnotationMovedInSameParent(AnnotationMovedInSameParentNotification notification) =>
        SuppressNotificationForwarding(notification, () =>
        {
            var localParent = (INotifiableNode)notification.Parent;
            var movedAnnotation = notification.MovedAnnotation;
            localParent.InsertAnnotations(notification.NewIndex, [movedAnnotation], notification.NotificationId);
        });

    private void OnRemoteAnnotationMovedAndReplacedInSameParent(
        AnnotationMovedAndReplacedInSameParentNotification notification) =>
        SuppressNotificationForwarding(notification, () =>
        {
            var movedAnnotation = (INode)notification.MovedAnnotation;
            var replacedAnnotation = (INode)notification.ReplacedAnnotation;
            
            CheckMatchingNodeIdForReplacedNode(notification);
            
            replacedAnnotation.ReplaceWith(movedAnnotation);
        });

    #endregion

    #region References

    private void OnRemoteReferenceAdded(ReferenceAddedNotification notification) =>
        SuppressNotificationForwarding(notification, () =>
        {
            var localParent = (INode)notification.Parent;
            var target = notification.NewTarget.Reference;
            var newValue = InsertReference(localParent, notification.Reference, notification.Index,
                target);

            localParent.Set(notification.Reference, newValue, notification.NotificationId);
        });

    private void OnRemoteReferenceDeleted(ReferenceDeletedNotification notification) =>
        SuppressNotificationForwarding(notification, () =>
        {
            var localParent = (INotifiableNode)notification.Parent;

            object? newValue = null;
            if (notification.Reference.Multiple)
            {
                var existingTargets = localParent.Get(notification.Reference);
                if (existingTargets is IList l)
                {
                    var targets = new List<IReadableNode>(l.Cast<IReadableNode>());
                    targets.RemoveAt(notification.Index);
                    newValue = targets;
                }
            }

            localParent.Set(notification.Reference, newValue, notification.NotificationId);
        });

    private void OnRemoteReferenceChanged(ReferenceChangedNotification notification) =>
        SuppressNotificationForwarding(notification, () =>
        {
            var localParent = (INotifiableNode)notification.Parent;

            object newValue = notification.NewTarget.Reference;
            if (notification.Reference.Multiple)
            {
                var existingTargets = localParent.Get(notification.Reference);
                if (existingTargets is IList l)
                {
                    var targets = new List<IReadableNode>(l.Cast<IReadableNode>());
                    targets.Insert(notification.Index, (IReadableNode)newValue);
                    targets.RemoveAt(notification.Index + 1);
                    newValue = targets;
                }
            }

            localParent.Set(notification.Reference, newValue, notification.NotificationId);
        });

    private void OnRemoteEntryMovedInSameReference(EntryMovedInSameReferenceNotification notification)
    {
        var localParent = (INotifiableNode)notification.Parent;
        var target = notification.Target.Reference;

        object newValue = target;
        var reference = notification.Reference;
        if (localParent.TryGet(reference, out object? existingTargets))
        {
            if (existingTargets is IList l)
            {
                var targets = new List<IReadableNode>(l.Cast<IReadableNode>());
                targets.RemoveAt(notification.OldIndex);
                targets.Insert(notification.NewIndex, target);
                newValue = targets;
            }
        } else
        {
            newValue = new List<IReadableNode>() { target };
        }

        localParent.Set(reference, newValue);
    }

    private static object InsertReference(INode localParent, Reference reference, Index index, IReadableNode target)
    {
        object newValue = target;
        if (reference.Multiple)
        {
            if (localParent.CollectAllSetFeatures().Contains(reference))
            {
                var existingTargets = localParent.Get(reference);
                if (existingTargets is IList l)
                {
                    var targets = new List<IReadableNode>(l.Cast<IReadableNode>());
                    targets.Insert(index, target);
                    newValue = targets;
                }
            } else
            {
                newValue = new List<IReadableNode>() { target };
            }
        }

        return newValue;
    }

    #endregion

    /// Uses <see cref="IdFilteringNotificationFilter"/> to suppress forwarding notifications raised during executing <paramref name="action"/>. 
    protected virtual void SuppressNotificationForwarding(INotification notification, Action action)
    {
        var notificationId = notification.NotificationId;
        Filter.RegisterNotificationId(notificationId);

        try
        {
            action();
        } finally
        {
            Filter.UnregisterNotificationId(notificationId);
        }
    }
    
    private void CheckMatchingNodeIdForReplacedNode(AnnotationMovedAndReplacedFromOtherParentNotification notification)
    {
        var localParent = notification.NewParent;
        var replacedNodeId = notification.ReplacedAnnotation.GetId();
        var annotations = localParent.GetAnnotations().ToList();
        var actualNodeId = annotations[notification.NewIndex].GetId();

        if (replacedNodeId != actualNodeId)
        {
            throw new InvalidNotificationException(notification,
                $"Replaced annotation node with id {replacedNodeId} does not match with actual node with id {actualNodeId} " +
                $"at index {notification.NewIndex}");
        }
    }
    
    private void CheckMatchingNodeIdForDeletedNode(AnnotationDeletedNotification notification)
    {
        var localParent = notification.Parent;
        var deletedNodeId = notification.DeletedAnnotation.GetId();
        var annotations = localParent.GetAnnotations().ToList();
        var actualNodeId = annotations[notification.Index].GetId();

        if (deletedNodeId != actualNodeId)
        {
            throw new InvalidNotificationException(notification,
                $"Deleted annotation node with id {deletedNodeId} does not match with actual node with id {actualNodeId} " +
                $"at index {notification.Index}");
        }
    }
    
    private void CheckMatchingNodeIdForReplacedNode(AnnotationMovedAndReplacedInSameParentNotification notification)
    {
        var localParent = notification.Parent;
        var replacedNodeId = notification.ReplacedAnnotation.GetId();
        var annotations = localParent.GetAnnotations().ToList();
        var actualNodeId = annotations[notification.NewIndex].GetId();

        if (replacedNodeId != actualNodeId)
        {
            throw new InvalidNotificationException(notification,
                $"Replaced annotation node with id {replacedNodeId} does not match with actual node with id {actualNodeId} " +
                $"at index {notification.NewIndex}");
        }
    }
    
    private void CheckMatchingNodeIdForReplacedNode(AnnotationReplacedNotification notification)
    {
        var localParent = notification.Parent;
        var replacedNodeId = notification.ReplacedAnnotation.GetId();
        var annotations = localParent.GetAnnotations().ToList();
        var actualNodeId = annotations[notification.Index].GetId();

        if (replacedNodeId != actualNodeId)
        {
            throw new InvalidNotificationException(notification,
                $"Replaced annotation node with id {replacedNodeId} does not match with actual node with id {actualNodeId} " +
                $"at index {notification.Index}");
        }
    }

    private void CheckMatchingNodeIdForDeletedNode(ChildDeletedNotification notification)
    {
        var deletedNode = notification.DeletedChild.GetId();
        var localParent = notification.Parent;
        if (notification.Containment.Multiple)
        {
            var existingChildren = localParent.Get(notification.Containment);
            if (existingChildren is IList l)
            {
                var children = new List<IReadableNode>(l.Cast<IReadableNode>());
                var actualNodeId = children[notification.Index].GetId();
                if (deletedNode != actualNodeId)
                {
                    throw new InvalidNotificationException(notification,
                        $"Deleted node with id {deletedNode} does not match with actual node with id {actualNodeId} " +
                        $"in containment {notification.Containment} at index {notification.Index}");
                }
            }
        } else
        {
            var existingChild = localParent.Get(notification.Containment);
            if (existingChild is IReadableNode node && deletedNode != node.GetId())
            {
                throw new InvalidNotificationException(notification,
                    $"Deleted node with id {deletedNode} does not match with actual node with id {node.GetId()} " +
                    $"at index {notification.Index}");
            }
        }
    }

    private void CheckMatchingNodeIdForReplacedNode(ChildReplacedNotification notification)
    {
        var replacedChildId = notification.ReplacedChild.GetId();
        var localParent = notification.Parent;
        if (notification.Containment.Multiple)
        {
            var existingChildren = localParent.Get(notification.Containment);
            if (existingChildren is IList l)
            {
                var children = new List<IReadableNode>(l.Cast<IReadableNode>());
                var actualChildId = children[notification.Index].GetId();
                if (replacedChildId != actualChildId)
                {
                    throw new InvalidNotificationException(notification,
                        $"Replaced node with id {replacedChildId} does not match with actual node with id {actualChildId} " +
                        $"in containment {notification.Containment} at index {notification.Index}");
                }
            }
        } else
        {
            var existingChild = localParent.Get(notification.Containment);
            if (existingChild is IReadableNode node && replacedChildId != node.GetId())
            {
                throw new InvalidNotificationException(notification,
                    $"Replaced node with id {replacedChildId} does not match with actual node with id {node.GetId()} " +
                    $"at index {notification.Index}");
            }
        }
    }

    private void CheckMatchingNodeIdForReplacedNode(ChildMovedAndReplacedFromOtherContainmentNotification notification)
    {
        var replacedChildId = notification.ReplacedChild.GetId();
        var localParent = notification.NewParent;
        if (notification.NewContainment.Multiple)
        {
            var existingChildren = localParent.Get(notification.NewContainment);
            if (existingChildren is IList l)
            {
                var children = new List<IReadableNode>(l.Cast<IReadableNode>());
                var actualChildId = children[notification.NewIndex].GetId();
                if (replacedChildId != actualChildId)
                {
                    throw new InvalidNotificationException(notification,
                        $"Replaced node with id {replacedChildId} does not match with actual node with id {actualChildId} " +
                        $"in containment {notification.NewContainment} at index {notification.NewIndex}");
                }
            }
        } else
        {
            var existingChild = localParent.Get(notification.NewContainment);
            if (existingChild is IReadableNode node && replacedChildId != node.GetId())
            {
                throw new InvalidNotificationException(notification,
                    $"Replaced node with id {replacedChildId} does not match with actual node with id {node.GetId()} " +
                    $"at index {notification.NewIndex}");
            }
        }
    }

    private void CheckMatchingNodeIdForReplacedNode(ChildMovedAndReplacedFromOtherContainmentInSameParentNotification notification)
    {
        var replacedChildId = notification.ReplacedChild.GetId();
        var localParent = notification.Parent;
        if (notification.NewContainment.Multiple)
        {
            var existingChildren = localParent.Get(notification.NewContainment);
            if (existingChildren is IList l)
            {
                var children = new List<IReadableNode>(l.Cast<IReadableNode>());
                var actualChildId = children[notification.NewIndex].GetId();
                if (replacedChildId != actualChildId)
                {
                    throw new InvalidNotificationException(notification,
                        $"Replaced node with id {replacedChildId} does not match with actual node with id {actualChildId} " +
                        $"in containment {notification.NewContainment} at index {notification.NewIndex}");
                }
            }
        } else
        {
            var existingChild = localParent.Get(notification.NewContainment);
            if (existingChild is IReadableNode node && replacedChildId != node.GetId())
            {
                throw new InvalidNotificationException(notification,
                    $"Replaced node with id {replacedChildId} does not match with actual node with id {node.GetId()} " +
                    $"at index {notification.NewIndex}");
            }
        }
    }

    /// <summary>
    /// Applicable to only multiple containments
    /// </summary>
    private void CheckMatchingNodeIdForReplacedNode(ChildMovedAndReplacedInSameContainmentNotification notification)
    {
        var replacedChildId = notification.ReplacedChild.GetId();
        var localParent = notification.Parent;
        
        if (!notification.Containment.Multiple)
        {
            return;
        }

        var existingChildren = localParent.Get(notification.Containment);
        if (existingChildren is not IList l)
        {
            return;
        }

        var children = new List<IReadableNode>(l.Cast<IReadableNode>());
        var actualChildId = children[notification.NewIndex].GetId();
        if (replacedChildId != actualChildId)
        {
            throw new InvalidNotificationException(notification,
                $"Replaced node with id {replacedChildId} does not match with actual node with id {actualChildId} " +
                $"in containment {notification.Containment} at index {notification.NewIndex}");
        }
    }
}<|MERGE_RESOLUTION|>--- conflicted
+++ resolved
@@ -194,10 +194,7 @@
     private void OnRemoteChildDeleted(ChildDeletedNotification notification) =>
         SuppressNotificationForwarding(notification, () =>
         {
-<<<<<<< HEAD
             CheckMatchingNodeIdForDeletedNode(notification);
-=======
->>>>>>> 9226b543
             notification.DeletedChild.DetachFromParent();
         });
 
@@ -331,16 +328,9 @@
     private void OnRemoteAnnotationDeleted(AnnotationDeletedNotification notification) =>
         SuppressNotificationForwarding(notification, () =>
         {
-<<<<<<< HEAD
-            var localParent = (INotifiableNode)notification.Parent;
-            var localDeleted = notification.DeletedAnnotation;
-
             CheckMatchingNodeIdForDeletedNode(notification);
 
-            localParent.RemoveAnnotations([localDeleted], notification.NotificationId);
-=======
             notification.DeletedAnnotation.DetachFromParent();
->>>>>>> 9226b543
         });
 
     private void OnRemoteAnnotationReplaced(AnnotationReplacedNotification notification) =>
