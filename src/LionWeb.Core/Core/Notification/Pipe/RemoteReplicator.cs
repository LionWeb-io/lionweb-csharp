﻿// Copyright 2025 TRUMPF Laser SE and other contributors
// 
// Licensed under the Apache License, Version 2.0 (the "License")
// you may not use this file except in compliance with the License.
// You may obtain a copy of the License at
// 
//     http://www.apache.org/licenses/LICENSE-2.0
// 
// Unless required by applicable law or agreed to in writing, software
// distributed under the License is distributed on an "AS IS" BASIS,
// WITHOUT WARRANTIES OR CONDITIONS OF ANY KIND, either express or implied.
// See the License for the specific language governing permissions and
// limitations under the License.
// 
// SPDX-FileCopyrightText: 2024 TRUMPF Laser SE and other contributors
// SPDX-License-Identifier: Apache-2.0

namespace LionWeb.Core.Notification.Pipe;

using Forest;
using M1;
using M3;
using Partition;
using System.Collections;
using System.Diagnostics;

/// Replicates <see cref="Receive">received</see> notifications on a <i>local</i> equivalent.
/// 
/// <para>
/// Example: We receive a <see cref="PropertyAddedNotification" /> for a node that we know <i>locally</i>.
/// This class adds the same property value to the <i>locally</i> known node.
/// </para>
public class RemoteReplicator : NotificationPipeBase, INotificationHandler
{
    private readonly IForest? _localForest;

    protected readonly IdFilteringNotificationFilter Filter;

    public RemoteReplicator(
        IForest? localForest,
        IdFilteringNotificationFilter filter,
        object? sender) : base(sender)
    {
        _localForest = localForest;
        Filter = filter;
    }

    /// <inheritdoc />
    public void Receive(INotificationSender correspondingSender, INotification notification)
    {
        Debug.WriteLine($"processing notification {notification.NotificationId}");
        switch (notification)
        {
            case PartitionAddedNotification a:
                OnRemoteNewPartition(a);
                break;
            case PartitionDeletedNotification a:
                OnRemotePartitionDeleted(a);
                break;
            case PropertyAddedNotification e:
                OnRemotePropertyAdded(e);
                break;
            case PropertyDeletedNotification e:
                OnRemotePropertyDeleted(e);
                break;
            case PropertyChangedNotification e:
                OnRemotePropertyChanged(e);
                break;
            case ChildAddedNotification e:
                OnRemoteChildAdded(e);
                break;
            case ChildDeletedNotification e:
                OnRemoteChildDeleted(e);
                break;
            case ChildReplacedNotification e:
                OnRemoteChildReplaced(e);
                break;
            case ChildMovedFromOtherContainmentNotification e:
                OnRemoteChildMovedFromOtherContainment(e);
                break;
            case ChildMovedFromOtherContainmentInSameParentNotification e:
                OnRemoteChildMovedFromOtherContainmentInSameParent(e);
                break;
            case ChildMovedInSameContainmentNotification e:
                OnRemoteChildMovedInSameContainment(e);
                break;
            case ChildMovedAndReplacedFromOtherContainmentNotification e:
                OnRemoteChildMovedAndReplacedFromOtherContainment(e);
                break;
            case ChildMovedAndReplacedFromOtherContainmentInSameParentNotification e:
                OnRemoteChildMovedAndReplacedFromOtherContainmentInSameParent(e);
                break;
            case ChildMovedAndReplacedInSameContainmentNotification e:
                OnRemoteChildMovedAndReplacedInSameContainment(e);
                break;
            case AnnotationAddedNotification e:
                OnRemoteAnnotationAdded(e);
                break;
            case AnnotationDeletedNotification e:
                OnRemoteAnnotationDeleted(e);
                break;
            case AnnotationReplacedNotification e:
                OnRemoteAnnotationReplaced(e);
                break;
            case AnnotationMovedFromOtherParentNotification e:
                OnRemoteAnnotationMovedFromOtherParent(e);
                break;
            case AnnotationMovedInSameParentNotification e:
                OnRemoteAnnotationMovedInSameParent(e);
                break;
            case AnnotationMovedAndReplacedInSameParentNotification e:
                OnRemoteAnnotationMovedAndReplacedInSameParent(e);
                break;
            case AnnotationMovedAndReplacedFromOtherParentNotification e:
                OnRemoteAnnotationMovedAndReplacedFromOtherParent(e);
                break;
            case ReferenceAddedNotification e:
                OnRemoteReferenceAdded(e);
                break;
            case ReferenceDeletedNotification e:
                OnRemoteReferenceDeleted(e);
                break;
            case ReferenceChangedNotification e:
                OnRemoteReferenceChanged(e);
                break;
            case EntryMovedInSameReferenceNotification e:
                OnRemoteEntryMovedInSameReference(e);
                break;
            default:
                throw new ArgumentException($"Can not process notification due to unknown {notification}!");
        }
    }

    #region Partitions

    private void OnRemoteNewPartition(PartitionAddedNotification notification) =>
        SuppressNotificationForwarding(notification, () =>
        {
            var newPartition = notification.NewPartition;
            _localForest?.AddPartitions([newPartition], notification.NotificationId);
        });

    private void OnRemotePartitionDeleted(PartitionDeletedNotification notification) =>
        SuppressNotificationForwarding(notification, () =>
        {
            var localPartition = notification.DeletedPartition;
            _localForest?.RemovePartitions([localPartition], notification.NotificationId);
        });

    #endregion

    #region Properties

    private void OnRemotePropertyAdded(PropertyAddedNotification notification) =>
        SuppressNotificationForwarding(notification, () =>
        {
            Debug.WriteLine(
                $"Node {notification.Node.PrintIdentity()}: Setting {notification.Property} to {notification.NewValue}");
            var node = (INotifiableNode)notification.Node;
            node.Set(notification.Property, notification.NewValue, notification.NotificationId);
        });

    private void OnRemotePropertyDeleted(PropertyDeletedNotification notification) =>
        SuppressNotificationForwarding(notification, () =>
        {
            var node = (INotifiableNode)notification.Node;
            node.Set(notification.Property, null, notification.NotificationId);
        });

    private void OnRemotePropertyChanged(PropertyChangedNotification notification) =>
        SuppressNotificationForwarding(notification, () =>
        {
            var node = (INotifiableNode)notification.Node;
            node.Set(notification.Property, notification.NewValue, notification.NotificationId);
        });

    #endregion

    #region Children

    private void OnRemoteChildAdded(ChildAddedNotification notification) =>
        SuppressNotificationForwarding(notification, () =>
        {
            var localParent = (INode)notification.Parent;
            var newChildNode = (INode)notification.NewChild;

            Debug.WriteLine(
                $"Parent {localParent.PrintIdentity()}: Adding {newChildNode.PrintIdentity()} to {notification.Containment} at {notification.Index}");
            var newValue = InsertContainment(localParent, notification.Containment, notification.Index, newChildNode);

            localParent.Set(notification.Containment, newValue, notification.NotificationId);
        });

    private void OnRemoteChildDeleted(ChildDeletedNotification notification) =>
        SuppressNotificationForwarding(notification, () =>
        {
            var localParent = (INotifiableNode)notification.Parent;

            object? newValue = null;
            if (notification.Containment.Multiple)
            {
                var existingChildren = localParent.Get(notification.Containment);
                if (existingChildren is IList l)
                {
                    var children = new List<IWritableNode>(l.Cast<IWritableNode>());
                    children.RemoveAt(notification.Index);
                    newValue = children;
                }
            }

            localParent.Set(notification.Containment, newValue, notification.NotificationId);
        });

    private void OnRemoteChildReplaced(ChildReplacedNotification notification) =>
        SuppressNotificationForwarding(notification, () =>
        {
<<<<<<< HEAD
            var newChild = LookupOpt(notification.NewChild.GetId()) ?? (INode)notification.NewChild;
            var replacedChild = Lookup(notification.ReplacedChild.GetId());
=======
            var newChild = (INode)notification.NewChild;
            var replacedChild = (INode)notification.ReplacedChild;
>>>>>>> f261eb2d
            replacedChild.ReplaceWith(newChild);
        });

    private void OnRemoteChildMovedFromOtherContainment(ChildMovedFromOtherContainmentNotification notification) =>
        SuppressNotificationForwarding(notification, () =>
        {
            var localNewParent = (INode)notification.NewParent;
            var movedChild = (INode)notification.MovedChild;
            var newValue = InsertContainment(localNewParent, notification.NewContainment, notification.NewIndex,
                movedChild);

            localNewParent.Set(notification.NewContainment, newValue, notification.NotificationId);
        });

    private void OnRemoteChildMovedAndReplacedFromOtherContainment(
        ChildMovedAndReplacedFromOtherContainmentNotification notification) => SuppressNotificationForwarding(
        notification, () =>
        {
<<<<<<< HEAD
            var movedChild = Lookup(notification.MovedChild.GetId());
            var replacedChild = Lookup(notification.ReplacedChild.GetId());
=======
            var movedChild = (INode)notification.MovedChild;
            var replacedChild = (INode)notification.ReplacedChild;
>>>>>>> f261eb2d
            replacedChild.ReplaceWith(movedChild);
        });

    private void OnRemoteChildMovedAndReplacedFromOtherContainmentInSameParent(
        ChildMovedAndReplacedFromOtherContainmentInSameParentNotification notification) =>
        SuppressNotificationForwarding(notification, () =>
        {
<<<<<<< HEAD
            var movedChild = Lookup(notification.MovedChild.GetId());
            var replacedChild = Lookup(notification.ReplacedChild.GetId());
=======
            var movedChild = (INode)notification.MovedChild;
            var replacedChild = (INode)notification.ReplacedChild;
>>>>>>> f261eb2d
            replacedChild.ReplaceWith(movedChild);
        });

    private void OnRemoteChildMovedFromOtherContainmentInSameParent(
        ChildMovedFromOtherContainmentInSameParentNotification notification) =>
        SuppressNotificationForwarding(notification, () =>
        {
            var localParent = (INode)notification.Parent;
            var newValue = InsertContainment(localParent, notification.NewContainment, notification.NewIndex,
                (INode)notification.MovedChild);

            localParent.Set(notification.NewContainment, newValue, notification.NotificationId);
        });

    private void OnRemoteChildMovedInSameContainment(ChildMovedInSameContainmentNotification notification) =>
        SuppressNotificationForwarding(notification, () =>
        {
            var localParent = (INotifiableNode)notification.Parent;
            var nodeToInsert = (INode)notification.MovedChild;
            object newValue = nodeToInsert;
            var existingChildren = localParent.Get(notification.Containment);
            if (existingChildren is IList l)
            {
                var children = new List<IWritableNode>(l.Cast<IWritableNode>());
                children.RemoveAt(notification.OldIndex);
                children.Insert(notification.NewIndex, nodeToInsert);
                newValue = children;
            }

            localParent.Set(notification.Containment, newValue, notification.NotificationId);
        });

    private void OnRemoteChildMovedAndReplacedInSameContainment(
        ChildMovedAndReplacedInSameContainmentNotification notification) =>
        SuppressNotificationForwarding(notification, () =>
        {
<<<<<<< HEAD
            var movedChild = Lookup(notification.MovedChild.GetId());
            var replacedChild = Lookup(notification.ReplacedChild.GetId());
=======
            var movedChild = (INode)notification.MovedChild;
            var replacedChild = (INode)notification.ReplacedChild;
>>>>>>> f261eb2d
            replacedChild.ReplaceWith(movedChild);
        });

    private static object InsertContainment(INode localParent, Containment containment, Index index, INode nodeToInsert)
    {
        if (localParent.CollectAllSetFeatures().Contains(containment))
        {
            var existingChildren = localParent.Get(containment);
            switch (existingChildren)
            {
                case IList l:
                    var children = new List<IWritableNode>(l.Cast<IWritableNode>());
                    children.Insert(index, nodeToInsert);
                    return children;
                case IWritableNode _:
                    return nodeToInsert;
                default:
                    // when containment data is corrupted or assigned to an invalid value after its creation 
                    throw new InvalidValueException(containment, existingChildren);
            }
        }

        if (containment.Multiple)
        {
            return new List<IWritableNode> { nodeToInsert };
        }

        return nodeToInsert;
    }

    #endregion

    #region Annotations

    private void OnRemoteAnnotationAdded(AnnotationAddedNotification notification) =>
        SuppressNotificationForwarding(notification, () =>
        {
            var localParent = (INotifiableNode)notification.Parent;
            var newAnnotation = (INode)notification.NewAnnotation;
            localParent.InsertAnnotations(notification.Index, [newAnnotation], notification.NotificationId);
        });

    private void OnRemoteAnnotationDeleted(AnnotationDeletedNotification notification) =>
        SuppressNotificationForwarding(notification, () =>
        {
            var localParent = (INotifiableNode)notification.Parent;
            var localDeleted = (INotifiableNode)notification.DeletedAnnotation;
            localParent.RemoveAnnotations([localDeleted], notification.NotificationId);
        });

    private void OnRemoteAnnotationReplaced(AnnotationReplacedNotification notification) =>
        SuppressNotificationForwarding(notification, () =>
        {
<<<<<<< HEAD
            var newAnnotation = LookupOpt(notification.NewAnnotation.GetId()) ?? (INode)notification.NewAnnotation;
            var replacedAnnotation = Lookup(notification.ReplacedAnnotation.GetId());
=======
            var newAnnotation = (INode)notification.NewAnnotation;
            var replacedAnnotation = (INode)notification.ReplacedAnnotation;
>>>>>>> f261eb2d
            replacedAnnotation.ReplaceWith(newAnnotation);
        });

    private void OnRemoteAnnotationMovedFromOtherParent(AnnotationMovedFromOtherParentNotification notification) =>
        SuppressNotificationForwarding(notification, () =>
        {
            var localNewParent = (INotifiableNode)notification.NewParent;
            var movedAnnotation = (INotifiableNode)notification.MovedAnnotation;
            localNewParent.InsertAnnotations(notification.NewIndex, [movedAnnotation], notification.NotificationId);
        });

    private void OnRemoteAnnotationMovedAndReplacedFromOtherParent(
        AnnotationMovedAndReplacedFromOtherParentNotification notification) =>
        SuppressNotificationForwarding(notification, () =>
        {
<<<<<<< HEAD
            var movedAnnotation = LookupOpt(notification.MovedAnnotation.GetId()) ?? (INode)notification.MovedAnnotation;
            var replacedAnnotation = Lookup(notification.ReplacedAnnotation.GetId());
=======
            var movedAnnotation = (INode)notification.MovedAnnotation;
            var replacedAnnotation = (INode)notification.ReplacedAnnotation;
>>>>>>> f261eb2d
            replacedAnnotation.ReplaceWith(movedAnnotation);
        });

    private void OnRemoteAnnotationMovedInSameParent(AnnotationMovedInSameParentNotification notification) =>
        SuppressNotificationForwarding(notification, () =>
        {
            var localParent = (INotifiableNode)notification.Parent;
            var movedAnnotation = (INotifiableNode)notification.MovedAnnotation;
            localParent.InsertAnnotations(notification.NewIndex, [movedAnnotation], notification.NotificationId);
        });

    private void OnRemoteAnnotationMovedAndReplacedInSameParent(
        AnnotationMovedAndReplacedInSameParentNotification notification) =>
        SuppressNotificationForwarding(notification, () =>
        {
<<<<<<< HEAD
            var movedAnnotation =  LookupOpt(notification.MovedAnnotation.GetId()) ?? Lookup(notification.MovedAnnotation.GetId());
            var replacedAnnotation = Lookup(notification.ReplacedAnnotation.GetId());
=======
            var movedAnnotation = (INode)notification.MovedAnnotation;
            var replacedAnnotation = (INode)notification.ReplacedAnnotation;
>>>>>>> f261eb2d
            replacedAnnotation.ReplaceWith(movedAnnotation);
        });

    #endregion

    #region References

    private void OnRemoteReferenceAdded(ReferenceAddedNotification notification) =>
        SuppressNotificationForwarding(notification, () =>
        {
            var localParent = (INode)notification.Parent;
            var target = notification.NewTarget.Reference;
            var newValue = InsertReference(localParent, notification.Reference, notification.Index,
                target);

            localParent.Set(notification.Reference, newValue, notification.NotificationId);
        });

    private void OnRemoteReferenceDeleted(ReferenceDeletedNotification notification) =>
        SuppressNotificationForwarding(notification, () =>
        {
            var localParent = (INotifiableNode)notification.Parent;

            object? newValue = null;
            if (notification.Reference.Multiple)
            {
                var existingTargets = localParent.Get(notification.Reference);
                if (existingTargets is IList l)
                {
                    var targets = new List<IReadableNode>(l.Cast<IReadableNode>());
                    targets.RemoveAt(notification.Index);
                    newValue = targets;
                }
            }

            localParent.Set(notification.Reference, newValue, notification.NotificationId);
        });

    private void OnRemoteReferenceChanged(ReferenceChangedNotification notification) =>
        SuppressNotificationForwarding(notification, () =>
        {
            var localParent = (INotifiableNode)notification.Parent;

            object newValue = notification.NewTarget.Reference;
            if (notification.Reference.Multiple)
            {
                var existingTargets = localParent.Get(notification.Reference);
                if (existingTargets is IList l)
                {
                    var targets = new List<IReadableNode>(l.Cast<IReadableNode>());
                    targets.Insert(notification.Index, (IReadableNode)newValue);
                    targets.RemoveAt(notification.Index + 1);
                    newValue = targets;
                }
            }

            localParent.Set(notification.Reference, newValue, notification.NotificationId);
        });

    private void OnRemoteEntryMovedInSameReference(EntryMovedInSameReferenceNotification notification)
    {
        var localParent = (INotifiableNode)notification.Parent;
        var target = notification.Target.Reference;

        object newValue = target;
        var reference = notification.Reference;
        if (localParent.TryGet(reference, out object? existingTargets))
        {
            if (existingTargets is IList l)
            {
                var targets = new List<IReadableNode>(l.Cast<IReadableNode>());
                targets.RemoveAt(notification.OldIndex);
                targets.Insert(notification.NewIndex, target);
                newValue = targets;
            }
        } else
        {
            newValue = new List<IReadableNode>() { target };
        }

        localParent.Set(reference, newValue);
    }

    private static object InsertReference(INode localParent, Reference reference, Index index, IReadableNode target)
    {
        object newValue = target;
        if (reference.Multiple)
        {
            if (localParent.CollectAllSetFeatures().Contains(reference))
            {
                var existingTargets = localParent.Get(reference);
                if (existingTargets is IList l)
                {
                    var targets = new List<IReadableNode>(l.Cast<IReadableNode>());
                    targets.Insert(index, target);
                    newValue = targets;
                }
            } else
            {
                newValue = new List<IReadableNode>() { target };
            }
        }

        return newValue;
    }

    #endregion

    /// Uses <see cref="IdFilteringNotificationFilter"/> to suppress forwarding notifications raised during executing <paramref name="action"/>. 
    protected virtual void SuppressNotificationForwarding(INotification notification, Action action)
    {
        var notificationId = notification.NotificationId;
        Filter.RegisterNotificationId(notificationId);

        try
        {
            action();
        } finally
        {
            Filter.UnregisterNotificationId(notificationId);
        }
    }
}<|MERGE_RESOLUTION|>--- conflicted
+++ resolved
@@ -214,13 +214,8 @@
     private void OnRemoteChildReplaced(ChildReplacedNotification notification) =>
         SuppressNotificationForwarding(notification, () =>
         {
-<<<<<<< HEAD
-            var newChild = LookupOpt(notification.NewChild.GetId()) ?? (INode)notification.NewChild;
-            var replacedChild = Lookup(notification.ReplacedChild.GetId());
-=======
             var newChild = (INode)notification.NewChild;
             var replacedChild = (INode)notification.ReplacedChild;
->>>>>>> f261eb2d
             replacedChild.ReplaceWith(newChild);
         });
 
@@ -239,13 +234,8 @@
         ChildMovedAndReplacedFromOtherContainmentNotification notification) => SuppressNotificationForwarding(
         notification, () =>
         {
-<<<<<<< HEAD
-            var movedChild = Lookup(notification.MovedChild.GetId());
-            var replacedChild = Lookup(notification.ReplacedChild.GetId());
-=======
             var movedChild = (INode)notification.MovedChild;
             var replacedChild = (INode)notification.ReplacedChild;
->>>>>>> f261eb2d
             replacedChild.ReplaceWith(movedChild);
         });
 
@@ -253,13 +243,8 @@
         ChildMovedAndReplacedFromOtherContainmentInSameParentNotification notification) =>
         SuppressNotificationForwarding(notification, () =>
         {
-<<<<<<< HEAD
-            var movedChild = Lookup(notification.MovedChild.GetId());
-            var replacedChild = Lookup(notification.ReplacedChild.GetId());
-=======
             var movedChild = (INode)notification.MovedChild;
             var replacedChild = (INode)notification.ReplacedChild;
->>>>>>> f261eb2d
             replacedChild.ReplaceWith(movedChild);
         });
 
@@ -296,13 +281,8 @@
         ChildMovedAndReplacedInSameContainmentNotification notification) =>
         SuppressNotificationForwarding(notification, () =>
         {
-<<<<<<< HEAD
-            var movedChild = Lookup(notification.MovedChild.GetId());
-            var replacedChild = Lookup(notification.ReplacedChild.GetId());
-=======
             var movedChild = (INode)notification.MovedChild;
             var replacedChild = (INode)notification.ReplacedChild;
->>>>>>> f261eb2d
             replacedChild.ReplaceWith(movedChild);
         });
 
@@ -356,13 +336,8 @@
     private void OnRemoteAnnotationReplaced(AnnotationReplacedNotification notification) =>
         SuppressNotificationForwarding(notification, () =>
         {
-<<<<<<< HEAD
-            var newAnnotation = LookupOpt(notification.NewAnnotation.GetId()) ?? (INode)notification.NewAnnotation;
-            var replacedAnnotation = Lookup(notification.ReplacedAnnotation.GetId());
-=======
             var newAnnotation = (INode)notification.NewAnnotation;
             var replacedAnnotation = (INode)notification.ReplacedAnnotation;
->>>>>>> f261eb2d
             replacedAnnotation.ReplaceWith(newAnnotation);
         });
 
@@ -378,13 +353,8 @@
         AnnotationMovedAndReplacedFromOtherParentNotification notification) =>
         SuppressNotificationForwarding(notification, () =>
         {
-<<<<<<< HEAD
-            var movedAnnotation = LookupOpt(notification.MovedAnnotation.GetId()) ?? (INode)notification.MovedAnnotation;
-            var replacedAnnotation = Lookup(notification.ReplacedAnnotation.GetId());
-=======
             var movedAnnotation = (INode)notification.MovedAnnotation;
             var replacedAnnotation = (INode)notification.ReplacedAnnotation;
->>>>>>> f261eb2d
             replacedAnnotation.ReplaceWith(movedAnnotation);
         });
 
@@ -400,13 +370,8 @@
         AnnotationMovedAndReplacedInSameParentNotification notification) =>
         SuppressNotificationForwarding(notification, () =>
         {
-<<<<<<< HEAD
-            var movedAnnotation =  LookupOpt(notification.MovedAnnotation.GetId()) ?? Lookup(notification.MovedAnnotation.GetId());
-            var replacedAnnotation = Lookup(notification.ReplacedAnnotation.GetId());
-=======
             var movedAnnotation = (INode)notification.MovedAnnotation;
             var replacedAnnotation = (INode)notification.ReplacedAnnotation;
->>>>>>> f261eb2d
             replacedAnnotation.ReplaceWith(movedAnnotation);
         });
 
