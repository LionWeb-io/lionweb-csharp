﻿// Copyright 2025 TRUMPF Laser SE and other contributors
// 
// Licensed under the Apache License, Version 2.0 (the "License")
// you may not use this file except in compliance with the License.
// You may obtain a copy of the License at
// 
//     http://www.apache.org/licenses/LICENSE-2.0
// 
// Unless required by applicable law or agreed to in writing, software
// distributed under the License is distributed on an "AS IS" BASIS,
// WITHOUT WARRANTIES OR CONDITIONS OF ANY KIND, either express or implied.
// See the License for the specific language governing permissions and
// limitations under the License.
// 
// SPDX-FileCopyrightText: 2024 TRUMPF Laser SE and other contributors
// SPDX-License-Identifier: Apache-2.0

namespace LionWeb.Core.Notification.Forest;

using M1;
using Pipe;

/// Replicates notifications for a <i>local</i> <see cref="IForest"/> and all its <see cref="IPartitionInstance">partitions</see>.
/// <inheritdoc cref="RemoteReplicator"/>
public static class ForestReplicator
{
    /// Builds up the ForestReplicator MultipartNotificationHandler:
    /// <code>
    ///
    /// +-------------------------------------------------+
    /// | Remote receiver, e.g. DeltaProtocolReceiverBase |
    /// +--╫----------------------------------------------+
    ///    ║ 7,8
    ///    ║ +--------------------------------------------------------------------------+
    ///    ║ | ForestReplicator MultipartNotificationHandler                            |
    ///    ║ +--------------------+------------------+----------------------------------+
    ///    ╚═╪═» <see cref="RemoteReplicator"/> | <see cref="LocalReplicator"/> ═╪═» <see cref="IdFilteringNotificationFilter"/> |
    ///      |                    |          ^       |                               ║  |
    ///      +-------------╫------+----------╫-------+-------------------------------╫--+
    ///        9           ║             3,4 ║ 11      5   12                        ║
    /// +---------------+  ║  +-----------+--╫-------------------------+   +---------╫-------------------+
    /// | Local changes ╪══╩══╪═» <see cref="IForest"/> | <see cref="IForestNotificationProducer"/> |   |         v                   |
    /// +---------------+     +-----------+----------------------------+   | Remote sender, e.g.         |
    ///   1                                 2   10                         | LionWebClientBase.          |
    ///                                                                    |   LocalNotificationReceiver |
    ///                                                                    +-----------------------------+
    ///                                                                      6
    /// </code>
    /// <list type="number">
    /// <item>On side A, we change a <see cref="IForest"/> locally.</item>
    /// <item>On side A, the <see cref="IForestNotificationProducer"/> picks up the change.</item>
    /// <item>On side A, the <see cref="LocalReplicator"/> receives the notification.</item>
    /// <item>On side A, the <see cref="LocalReplicator"/> updates <see cref="SharedNodeMap">internal look-up structures</see>, and forwards the notification.</item>
    /// <item>On side A, the <see cref="IdFilteringNotificationFilter"/> doesn't suppress the notification, and forwards it.</item>
    /// <item>On side A, the remote sender transmits the notification.</item>
    /// <item>On side B, the remote receiver receives the notification.</item>
    /// <item>On side B, the remote receiver maps the incoming notification to a local one, with locally known nodes.</item>
    /// <item>
    ///   On side B, the <see cref="RemoteReplicator"/> interprets the notification,
    ///   instructs the <see cref="IdFilteringNotificationFilter"/> to ignore the upcoming notification,
    ///   and changes the <see cref="IForest"/> locally.
    /// </item>
    /// <item>On side B, the <see cref="IForestNotificationProducer"/> picks up the change.</item>
    /// <item>On side B, the <see cref="LocalReplicator"/> updates <see cref="SharedNodeMap">internal look-up structures</see>, and forwards the notification.</item>
    /// <item>On side B, the <see cref="IdFilteringNotificationFilter"/> suppresses the notification.</item>
    /// </list>
    public static INotificationHandler Create(
        IForest localForest,
        SharedNodeMap sharedNodeMap,
        object? sender
    )
    {
        var parts = CreateInternal(
            localForest,
            sharedNodeMap,
            sender,
<<<<<<< HEAD
            (filter, s) => new RemoteReplicator((IForestRaw?)localForest, filter, s)
=======
            (filter, s) => new RemoteReplicator(localForest, filter, sharedNodeMap, s)
>>>>>>> 3c36a381
        );

        var result = new MultipartNotificationHandler(parts,
            sender ?? $"Multipart of {nameof(ForestReplicator)} {localForest}");

        return result;
    }

    public static List<INotificationHandler> CreateInternal(
        IForest localForest,
        SharedNodeMap sharedNodeMap,
        object? sender,
        Func<IdFilteringNotificationFilter, object, RemoteReplicator> remoteNotificationReplicator
    )
    {
        var internalSender = sender ?? localForest;
        var filter = new IdFilteringNotificationFilter(internalSender);
        var remoteReplicator = remoteNotificationReplicator(filter, internalSender);
        var localReplicator = new LocalReplicator(localForest, sharedNodeMap, internalSender);

        var result = new List<INotificationHandler> { remoteReplicator, filter };

        var forestSender = localForest.GetNotificationSender();
        if (forestSender == null)
            return result;

        forestSender.ConnectTo(localReplicator);
        localReplicator.ConnectTo(filter);

        return result;
    }
}<|MERGE_RESOLUTION|>--- conflicted
+++ resolved
@@ -74,11 +74,7 @@
             localForest,
             sharedNodeMap,
             sender,
-<<<<<<< HEAD
-            (filter, s) => new RemoteReplicator((IForestRaw?)localForest, filter, s)
-=======
             (filter, s) => new RemoteReplicator(localForest, filter, sharedNodeMap, s)
->>>>>>> 3c36a381
         );
 
         var result = new MultipartNotificationHandler(parts,
