--- conflicted
+++ resolved
@@ -173,11 +173,7 @@
     /// <seealso cref="IReadableNode.GetAnnotations"/>
     /// <seealso cref="InsertAnnotations"/>
     /// <seealso cref="RemoveAnnotations"/>
-<<<<<<< HEAD
-    public void AddAnnotations(IEnumerable<IWritableNode> annotations, IEventId? eventId = null);
-=======
     public void AddAnnotations(IEnumerable<IWritableNode> annotations);
->>>>>>> 4b85d056
 
     /// <summary>
     /// Inserts <see cref="Annotation">annotations</see> into <c>this</c> node's annotations at <paramref name="index"/>.
@@ -192,11 +188,7 @@
     /// <seealso cref="IReadableNode.GetAnnotations"/>
     /// <seealso cref="AddAnnotations"/>
     /// <seealso cref="RemoveAnnotations"/>
-<<<<<<< HEAD
-    public void InsertAnnotations(Index index, IEnumerable<IWritableNode> annotations, IEventId? eventId = null);
-=======
     public void InsertAnnotations(Index index, IEnumerable<IWritableNode> annotations);
->>>>>>> 4b85d056
 
     /// <summary>
     /// Removes <see cref="Annotation">annotations</see> to <c>this</c> node.
@@ -210,41 +202,14 @@
     /// <seealso cref="IReadableNode.GetAnnotations"/>
     /// <seealso cref="AddAnnotations"/>
     /// <seealso cref="InsertAnnotations"/>
-<<<<<<< HEAD
-    public bool RemoveAnnotations(IEnumerable<IWritableNode> annotations, IEventId? eventId = null);
-
-=======
     public bool RemoveAnnotations(IEnumerable<IWritableNode> annotations);
     
->>>>>>> 4b85d056
     /// <summary>
     /// Sets the given <paramref name="feature"/> on <c>this</c> node to the given <paramref name="value"/>.
     /// </summary>
     /// <exception cref="InvalidValueException">If <paramref name="value"/> does not adhere to <paramref name="feature"/>'s type or constraints</exception>
     /// <seealso cref="IReadableNode.Get"/>
-<<<<<<< HEAD
-    public void Set(Feature feature, object? value, IEventId? eventId = null);
-}
-
-public interface IEventableNode : IWritableNode
-{
-    /// <inheritdoc cref="IWritableNode.AddAnnotations"/>
-    public void AddAnnotations(IEnumerable<IWritableNode> annotations, IEventId? eventId = null);
-    // void IWritableNode.AddAnnotations(IEnumerable<IWritableNode> annotations) => AddAnnotations(annotations, null);
-
-    /// <inheritdoc cref="IWritableNode.InsertAnnotations"/>
-    public void InsertAnnotations(Index index, IEnumerable<IWritableNode> annotations, IEventId? eventId = null);
-
-
-    /// <inheritdoc cref="IWritableNode.RemoveAnnotations"/>
-    public bool RemoveAnnotations(IEnumerable<IWritableNode> annotations, IEventId? eventId = null);
-
-
-    /// <inheritdoc cref="IWritableNode.Set"/>
-    public void Set(Feature feature, object? value, IEventId? eventId = null);
-=======
     public void Set(Feature feature, object? value);
->>>>>>> 4b85d056
 }
 
 /// The type-parametrized twin of the non-generic <see cref="IWritableNode"/> interface.
@@ -305,14 +270,8 @@
     public void AddAnnotations(IEnumerable<T> annotations);
 
     /// <inheritdoc/>
-<<<<<<< HEAD
-    void IWritableNode.InsertAnnotations(Index index, IEnumerable<IWritableNode> annotations,
-        IEventId? eventId = null) =>
-        InsertAnnotations(index, M2Extensions.AsNodes<T>(annotations), eventId);
-=======
     void IWritableNode.InsertAnnotations(Index index, IEnumerable<IWritableNode> annotations) =>
         InsertAnnotations(index, M2Extensions.AsNodes<T>(annotations));
->>>>>>> 4b85d056
 
     /// <inheritdoc cref="IWritableNode.InsertAnnotations"/>
     public void InsertAnnotations(Index index, IEnumerable<T> annotations);
@@ -325,13 +284,6 @@
     public bool RemoveAnnotations(IEnumerable<T> annotations);
 }
 
-<<<<<<< HEAD
-public interface IEventableNode<T> : IEventableNode, IWritableNode<T> where T : class, IEventableNode
-{
-}
-
-=======
->>>>>>> 4b85d056
 /// An interface that instances of LionWeb <see cref="StructuredDataType">StructuredDataTypes</see> implement.
 public interface IStructuredDataTypeInstance
 {
@@ -449,14 +401,8 @@
     {
         var safeAnnotations = annotations?.ToList();
         AssureAnnotations(safeAnnotations);
-<<<<<<< HEAD
-        AnnotationAddMultipleEventEmitter evt = new(this, safeAnnotations, _annotations, startIndex: null,
-            eventId: eventId);
-        evt.CollectOldData();
-=======
         AnnotationAddMultipleNotificationEmitter notification = new(this, safeAnnotations, _annotations, startIndex: null, notificationId: notificationId);
         notification.CollectOldData();
->>>>>>> 4b85d056
         _annotations.AddRange(SetSelfParent(safeAnnotations, null));
         notification.Notify();
     }
@@ -467,14 +413,8 @@
         AssureInRange(index, _annotations);
         var safeAnnotations = annotations?.ToList();
         AssureAnnotations(safeAnnotations);
-<<<<<<< HEAD
-        AnnotationAddMultipleEventEmitter evt = new(this, safeAnnotations, _annotations, startIndex: index,
-            eventId: eventId);
-        evt.CollectOldData();
-=======
         AnnotationAddMultipleNotificationEmitter notification = new(this, safeAnnotations, _annotations, startIndex: index, notificationId: notificationId);
         notification.CollectOldData();
->>>>>>> 4b85d056
         _annotations.InsertRange(index, SetSelfParent(safeAnnotations, null));
         notification.Notify();
     }
@@ -824,12 +764,7 @@
     /// <typeparam name="T">Type of members of <paramref name="list"/> and <paramref name="storage"/>.</typeparam>
     /// <returns><c>true</c> if at least one member of <paramref name="list"/> has been removed from <paramref name="storage"/>; <c>false</c> otherwise.</returns>
     /// <exception cref="InvalidValueException">If <paramref name="list"/> is <c>null</c> or contains any <c>null</c> members.</exception>
-<<<<<<< HEAD
-    protected bool RemoveSelfParent<T>([NotNull] List<T>? list, List<T> storage, Link? link,
-        Action<IPartitionProcessor, Index, T, IEventId>? remover = null, IEventId? eventId = null)
-=======
     protected bool RemoveSelfParent<T>([NotNull] List<T>? list, List<T> storage, Link? link, Action<IPartitionCommander, Index, T, INotificationId?>? remover = null, INotificationId? notificationId = null)
->>>>>>> 4b85d056
         where T : IReadableNode
     {
         AssureNotNull(list, link);
@@ -848,13 +783,8 @@
             result = true;
             if (node is INode iNode)
                 SetParentInternal(iNode, null);
-<<<<<<< HEAD
-            if (partitionProcessor != null && remover != null)
-                remover(partitionProcessor, index, node, eventId ?? partitionProcessor.CreateEventId());
-=======
             if (partitionCommander != null && remover != null)
-                remover(partitionCommander, index, node, notificationId);
->>>>>>> 4b85d056
+                remover(partitionCommander, index, node, notificationId ?? partitionProcessor.CreateEventId());
         }
 
         return result;
@@ -872,12 +802,7 @@
     /// </param>
     /// <param name="notificationId">The notification ID of the notification that triggers this action.</param>
     /// <typeparam name="T">Type of members of <paramref name="safeNodes"/> and <paramref name="storage"/>.</typeparam>
-<<<<<<< HEAD
-    protected void RemoveAll<T>(List<T> safeNodes, List<T> storage,
-        Action<IPartitionProcessor, Index, T, IEventId>? remover, IEventId? eventId = null)
-=======
     protected void RemoveAll<T>(List<T> safeNodes, List<T> storage, Action<IPartitionCommander, Index, T, INotificationId?>? remover, INotificationId? notificationId = null)
->>>>>>> 4b85d056
         where T : IReadableNode
     {
         var partitionProcessor = GetPartitionProcessor();
@@ -889,33 +814,8 @@
                 continue;
 
             storage.RemoveAt(index);
-<<<<<<< HEAD
-            if (partitionProcessor != null && remover != null)
-                remover(partitionProcessor, index, node, eventId ?? partitionProcessor.CreateEventId());
-        }
-    }
-
-    /// Raises <see cref="ReferenceDeletedEvent"/> for <paramref name="reference"/>.
-    protected Action<IPartitionProcessor, Index, T, IEventId> ReferenceRemover<T>(Reference reference)
-        where T : IReadableNode =>
-        (processor, index, node, eventId) =>
-        {
-            IReferenceTarget deletedTarget = new ReferenceTarget(null, node);
-            processor.Receive(new ReferenceDeletedEvent(this, reference, index, deletedTarget, eventId));
-        };
-
-    /// Raises <see cref="ChildDeletedEvent"/> for <paramref name="containment"/>.
-    protected Action<IPartitionProcessor, Index, T, IEventId> ContainmentRemover<T>(Containment containment)
-        where T : INode =>
-        (processor, index, node, eventId) =>
-            processor.Receive(new ChildDeletedEvent(node, this, containment, index, eventId));
-
-    /// Raises <see cref="AnnotationDeletedEvent"/>.
-    private void AnnotationRemover(IPartitionProcessor processor, Index index, INode node, IEventId eventId) =>
-        processor.Receive(new AnnotationDeletedEvent(node, this, index, eventId));
-=======
             if (partitionCommander != null && remover != null)
-                remover(partitionCommander, index, node, notificationId);
+                remover(partitionCommander, index, node, notificationId ?? partitionProcessor.CreateEventId());
         }
     }
 
@@ -935,7 +835,6 @@
     /// Raises <see cref="AnnotationDeletedNotification"/>.
     private void AnnotationRemover(IPartitionCommander commander, Index index, INode node, INotificationId? notificationId = null) =>
         commander.Raise(new AnnotationDeletedNotification(node, this, index, notificationId ?? commander.CreateEventId()));
->>>>>>> 4b85d056
 
     #endregion
 }
