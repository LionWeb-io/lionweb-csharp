﻿// Copyright 2024 TRUMPF Laser SE and other contributors
// 
// Licensed under the Apache License, Version 2.0 (the "License")
// you may not use this file except in compliance with the License.
// You may obtain a copy of the License at
// 
//     http://www.apache.org/licenses/LICENSE-2.0
// 
// Unless required by applicable law or agreed to in writing, software
// distributed under the License is distributed on an "AS IS" BASIS,
// WITHOUT WARRANTIES OR CONDITIONS OF ANY KIND, either express or implied.
// See the License for the specific language governing permissions and
// limitations under the License.
// 
// SPDX-FileCopyrightText: 2024 TRUMPF Laser SE and other contributors
// SPDX-License-Identifier: Apache-2.0

// ReSharper disable SuggestVarOrType_SimpleTypes

namespace LionWeb.Core.M1;

using M2;
using M3;
using Serialization;
using System.Diagnostics.CodeAnalysis;

/// Stores information required do deserialize meta-elements of nodes.
/// <remarks>Should be internal, but the compiler doesn't like it in
/// <see cref="DeserializerBase{T,H}._deserializerMetaInfo"/>.</remarks>
public class DeserializerMetaInfo(IDeserializerHandler handler)
{
    private readonly Dictionary<Language, INodeFactory> _language2NodeFactory = new();
    private readonly Dictionary<ICompressedId, List<Language>> _languagesByKey = new();
    private readonly Dictionary<CompressedMetaPointer, Classifier> _classifiers = new();
    private readonly Dictionary<CompressedMetaPointer, Feature> _features = new();
    
    internal CompressedIdConfig CompressedIdConfig { get; set; } = new();

    internal void RegisterInstantiatedLanguage(Language language, INodeFactory factory)
    {
        _language2NodeFactory[language] = factory;
        var compressedKey = Compress(language.Key);
        if (!_languagesByKey.TryAdd(compressedKey, [language]))
        {
            _languagesByKey[compressedKey].Add(language);
        }

        foreach (Classifier classifier in language.Entities.OfType<Classifier>())
        {
            _classifiers[Compress(classifier.ToMetaPointer())] = classifier;
            foreach (Feature feature in classifier.Features)
            {
                _features[Compress(feature.ToMetaPointer())] = feature;
            }
        }
    }

    internal INode? Instantiate(string id, MetaPointer metaPointer)
    {
        var compressedMetaPointer = Compress(metaPointer);
        if (!LookupClassifier(compressedMetaPointer, out var classifier))
        {
            classifier =
                handler.UnknownClassifier(compressedMetaPointer, ICompressedId.Create(id, CompressedIdConfig));
            if (classifier == null)
                return null;
        }

        if (!LookupFactory(classifier.GetLanguage(), out var factory))
        {
            return null;
        }

        return factory.CreateNode(id, classifier);
    }

    internal Feature? FindFeature<TFeature>(IReadableNode node, CompressedMetaPointer compressedMetaPointer)
        where TFeature : class, Feature
    {
        Classifier classifier = node.GetClassifier();
        if (!LookupFeature(compressedMetaPointer, out var feature))
        {
            feature = handler.UnknownFeature<TFeature>(compressedMetaPointer, classifier, node);
            if (feature == null)
                return null;
        }

        return feature as TFeature ?? handler.InvalidFeature<TFeature>(compressedMetaPointer, classifier, node);
    }

    private bool LookupClassifier(CompressedMetaPointer compressedMetaPointer,
        [NotNullWhen(true)] out Classifier? classifier) =>
        _classifiers.TryGetValue(compressedMetaPointer, out classifier) ||
        SelectVersion(compressedMetaPointer, out classifier);

    private bool SelectVersion<T>(CompressedMetaPointer compressedMetaPointer, [NotNullWhen(true)] out T? result)
        where T : class, IKeyed
    {
        if (!_languagesByKey.TryGetValue(compressedMetaPointer.Language, out var languages))
        {
            result = null;
            return false;
        }

        result = handler.SelectVersion<T>(compressedMetaPointer, languages);
        return result != null;
    }

    private bool LookupFeature(CompressedMetaPointer compressedMetaPointer,
        [NotNullWhen(true)] out Feature? feature) =>
        _features.TryGetValue(compressedMetaPointer, out feature) || SelectVersion(compressedMetaPointer, out feature);

    internal bool LookupFactory(Language language, [NotNullWhen(true)] out INodeFactory? factory)
    {
        if (_language2NodeFactory.TryGetValue(language, out factory))
            return true;

        factory = language.GetFactory();
<<<<<<< HEAD
        return factory != null;
=======
        if (factory == null)
            return false;

        _language2NodeFactory[language] = factory;
        return true;
>>>>>>> 8869def5
    }

    internal ICompressedId Compress(string id) =>
        ICompressedId.Create(id, CompressedIdConfig);

    private CompressedMetaPointer Compress(MetaPointer metaPointer) =>
        CompressedMetaPointer.Create(metaPointer, CompressedIdConfig);
}<|MERGE_RESOLUTION|>--- conflicted
+++ resolved
@@ -116,15 +116,11 @@
             return true;
 
         factory = language.GetFactory();
-<<<<<<< HEAD
-        return factory != null;
-=======
         if (factory == null)
             return false;
 
         _language2NodeFactory[language] = factory;
         return true;
->>>>>>> 8869def5
     }
 
     internal ICompressedId Compress(string id) =>
