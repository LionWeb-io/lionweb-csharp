--- conflicted
+++ resolved
@@ -131,11 +131,7 @@
             _settings.Remove(property);
             if (oldValue != null)
             {
-<<<<<<< HEAD
-                processor?.Receive(new PropertyDeletedEvent(this, property, oldValue, new EventIdProvider(this).CreateEventId()));
-=======
                 commander?.Raise(new PropertyDeletedNotification(this, property, oldValue, commander.CreateEventId()));
->>>>>>> 4b85d056
             }
 
             return true;
@@ -144,17 +140,10 @@
         var newValue = VersionSpecifics.PrepareSetProperty(property, value);
         if (oldValue != null)
         {
-<<<<<<< HEAD
-            processor?.Receive(new PropertyChangedEvent(this, property, newValue, oldValue, new EventIdProvider(this).CreateEventId()));
-        } else
-        {
-            processor?.Receive(new PropertyAddedEvent(this, property, newValue, new EventIdProvider(this).CreateEventId()));
-=======
             commander?.Raise(new PropertyChangedNotification(this, property, newValue, oldValue, commander.CreateEventId()));
         } else
         {
             commander?.Raise(new PropertyAddedNotification(this, property, newValue, commander.CreateEventId()));
->>>>>>> 4b85d056
         }
 
         _settings[property] = newValue;
