// Copyright 2024 TRUMPF Laser SE and other contributors
// 
// Licensed under the Apache License, Version 2.0 (the "License");
// you may not use this file except in compliance with the License.
// You may obtain a copy of the License at
// 
//     http://www.apache.org/licenses/LICENSE-2.0
// 
// Unless required by applicable law or agreed to in writing, software
// distributed under the License is distributed on an "AS IS" BASIS,
// WITHOUT WARRANTIES OR CONDITIONS OF ANY KIND, either express or implied.
// See the License for the specific language governing permissions and
// limitations under the License.
// 
// SPDX-FileCopyrightText: 2024 TRUMPF Laser SE and other contributors
// SPDX-License-Identifier: Apache-2.0

// ReSharper disable InconsistentNaming

namespace LionWeb.Core.M3;

using M2;
using System.Diagnostics.CodeAnalysis;

// The types here implement the LionCore M3.

/// Something with a name that has a key.
public interface IKeyed : INamed
{
    /// A Key must be a valid <see cref="IReadableNode.GetId">identifier</see>.
    /// It must be unique within its language.
    public string Key { get; }

    /// <summary>
    /// Gets the <see cref="Key"/>.
    /// </summary>
    /// <param name="key">Value of <see cref="Key"/> if set, or <c>null</c>.</param>
    /// <returns><c>true</c> if <see cref="Key"/> is set; <c>false</c> otherwise.</returns>
    bool TryGetKey([NotNullWhen(true)] out string? key);
}

/// A Feature represents a characteristic or some form of data associated with a particular <see cref="Classifier"/>.
public interface Feature : IKeyed
{
    /// An <i>optional</i> feature can be <c>null</c> (or empty for <see cref="Link.Multiple">multiple links</see>).
    /// A non-optional, i.e. <i>required</i> feature can NOT be <c>null</c> or empty.  
    public bool Optional { get; }

    /// <summary>
    /// Gets the <see cref="Optional"/>.
    /// </summary>
    /// <param name="optional">Value of <see cref="Optional"/> if set, or <c>null</c>.</param>
    /// <returns><c>true</c> if <see cref="Optional"/> is set; <c>false</c> otherwise.</returns>
    bool TryGetOptional([NotNullWhen(true)] out bool? optional)
    {
        optional = Optional;
        return optional != null;
    }
}

/// This indicates a simple value associated to a <see cref="Classifier"/>.
public interface Property : Feature
{
    /// LionWeb type of this property.
    public Datatype Type { get; }

    /// <summary>
    /// Gets the <see cref="Type"/>.
    /// </summary>
    /// <param name="type">Value of <see cref="Type"/> if set, or <c>null</c>.</param>
    /// <returns><c>true</c> if <see cref="Type"/> is set; <c>false</c> otherwise.</returns>
    bool TryGetType([NotNullWhen(true)] out Datatype? type);
}

/// Represent a connection to a <see cref="Classifier"/>.
public interface Link : Feature
{
    /// A <i>multiple</i> link can have several values.
    /// A non-multiple, i.e. <i>single</i> link can have only one value.
    public bool Multiple { get; }

    /// <summary>
    /// Gets the <see cref="Multiple"/>.
    /// </summary>
    /// <param name="multiple">Value of <see cref="Multiple"/> if set, or <c>null</c>.</param>
    /// <returns><c>true</c> if <see cref="Multiple"/> is set; <c>false</c> otherwise.</returns>
    bool TryGetMultiple([NotNullWhen(true)] out bool? multiple)
    {
        multiple = Multiple;
        return multiple != null;
    }

    /// LionWeb type of this link.
    public Classifier Type { get; }

    /// <summary>
    /// Gets the <see cref="Type"/>.
    /// </summary>
    /// <param name="type">Value of <see cref="Type"/> if set, or <c>null</c>.</param>
    /// <returns><c>true</c> if <see cref="Type"/> is set; <c>false</c> otherwise.</returns>
    bool TryGetType([NotNullWhen(true)] out Classifier? type);
}

/// Represents a relation between a containing <see cref="Classifier"/> and a contained <see cref="Classifier"/>.
public interface Containment : Link;

/// Represents a relation between a referring <see cref="Classifier"/> and referred <see cref="Classifier"/>.
public interface Reference : Link;

/// A LanguageEntity is an entity with an identity directly contained in a <see cref="Language"/>.
public interface LanguageEntity : IKeyed;

/// Something which can own <see cref="Feature">Features</see>.
public interface Classifier : LanguageEntity
{
    /// <see cref="Feature">Features</see> owned by this classifier.
    public IReadOnlyList<Feature> Features { get; }

    /// <summary>
    /// Gets the <see cref="Features"/>.
    /// </summary>
    /// <param name="features">Value of <see cref="Features"/> if set, or <c>null</c>.</param>
<<<<<<< HEAD
    /// <returns><c>true</c> if <see cref="Features"/> is set and not empty; <c>false</c> otherwise.</returns>
=======
    /// <returns><c>true</c> if <see cref="Features"/> is set; <c>false</c> otherwise.</returns>
>>>>>>> ca302819
    bool TryGetFeatures([NotNullWhen(true)] out IReadOnlyList<Feature>? features)
    {
        features = Features;
        return features is { Count: > 0 };
    }
}

/// A Concept represents a category of entities sharing the same structure.
public interface Concept : Classifier
{
    /// An <i>abstract</i> concept cannot be instantiated.
    /// A non-abstract, i.e. <i>concrete</i> concept can be instantiated.
    public bool Abstract { get; }

    /// <summary>
    /// Gets the <see cref="Abstract"/>.
    /// </summary>
    /// <param name="abstract">Value of <see cref="Abstract"/> if set, or <c>null</c>.</param>
    /// <returns><c>true</c> if <see cref="Abstract"/> is set; <c>false</c> otherwise.</returns>
    bool TryGetAbstract([NotNullWhen(true)] out bool? @abstract)
    {
        @abstract = Abstract;
        return @abstract != null;
    }

    /// A <i>partition</i> concept MUST NOT have a <see cref="IReadableNode.GetParent">parent</see>.
    /// It is the root of a node tree.
    /// A non-partition, i.e. <i>regular</i> concept MUST have a <see cref="IReadableNode.GetParent">parent</see>.
    public bool Partition { get; }

    /// <summary>
    /// Gets the <see cref="Partition"/>.
    /// </summary>
    /// <param name="partition">Value of <see cref="Partition"/> if set, or <c>null</c>.</param>
    /// <returns><c>true</c> if <see cref="Partition"/> is set; <c>false</c> otherwise.</returns>
    bool TryGetPartition([NotNullWhen(true)] out bool? partition)
    {
        partition = Partition;
        return partition != null;
    }

    /// A concept can extend zero or one other concepts, the same way a C# class can extend another class.
    public Concept? Extends { get; }

    /// <summary>
    /// Gets the <see cref="Extends"/>.
    /// </summary>
    /// <param name="extends">Value of <see cref="Extends"/> if set, or <c>null</c>.</param>
<<<<<<< HEAD
    /// <returns><c>true</c> if <see cref="Extends"/> is set and not empty; <c>false</c> otherwise.</returns>
=======
    /// <returns><c>true</c> if <see cref="Extends"/> is set; <c>false</c> otherwise.</returns>
>>>>>>> ca302819
    bool TryGetExtends([NotNullWhen(true)] out Concept? extends)
    {
        extends = Extends;
        return extends != null;
    }

    /// A concept can implement zero or more <see cref="Interface">LionWeb interfaces</see>,
    /// the same way a C# class can implement C# interfaces.
    public IReadOnlyList<Interface> Implements { get; }

    /// <summary>
    /// Gets the <see cref="Implements"/>.
    /// </summary>
    /// <param name="implements">Value of <see cref="Implements"/> if set, or <c>null</c>.</param>
<<<<<<< HEAD
    /// <returns><c>true</c> if <see cref="Implements"/> is set and not empty; <c>false</c> otherwise.</returns>
=======
    /// <returns><c>true</c> if <see cref="Implements"/> is set; <c>false</c> otherwise.</returns>
>>>>>>> ca302819
    bool TryGetImplements([NotNullWhen(true)] out IReadOnlyList<Interface>? implements)
    {
        implements = Implements;
        return implements is { Count: > 0 };
    }
}

/// An Annotation is an additional piece of information attached to potentially any node, sharing the node’s lifecycle.
public interface Annotation : Classifier
{
    /// An annotation can only be attached to a specific <see cref="Classifier"/> (and all its specializations, aka subtypes).
    public Classifier Annotates { get; }

    /// <summary>
    /// Gets the <see cref="Annotates"/>.
    /// </summary>
    /// <param name="annotates">Value of <see cref="Annotates"/> if set, or <c>null</c>.</param>
    /// <returns><c>true</c> if <see cref="Annotates"/> is set; <c>false</c> otherwise.</returns>
    bool TryGetAnnotates([NotNullWhen(true)] out Classifier? annotates)
    {
        annotates = Annotates;
        return annotates != null;
    }

    /// An annotation can extend zero or one other annotations, the same way a C# class can extend another class.
    public Annotation? Extends { get; }

    /// <summary>
    /// Gets the <see cref="Extends"/>.
    /// </summary>
    /// <param name="extends">Value of <see cref="Extends"/> if set, or <c>null</c>.</param>
    /// <returns><c>true</c> if <see cref="Extends"/> is set; <c>false</c> otherwise.</returns>
    bool TryGetExtends([NotNullWhen(true)] out Annotation? extends)
    {
        extends = Extends;
        return extends != null;
    }

    /// An annotation can implement zero or more <see cref="Interface">LionWeb interfaces</see>,
    /// the same way a C# class can implement C# interfaces.
    public IReadOnlyList<Interface> Implements { get; }

    /// <summary>
    /// Gets the <see cref="Implements"/>.
    /// </summary>
    /// <param name="implements">Value of <see cref="Implements"/> if set, or <c>null</c>.</param>
<<<<<<< HEAD
    /// <returns><c>true</c> if <see cref="Implements"/> is set and not empty; <c>false</c> otherwise.</returns>
=======
    /// <returns><c>true</c> if <see cref="Implements"/> is set; <c>false</c> otherwise.</returns>
>>>>>>> ca302819
    bool TryGetImplements([NotNullWhen(true)] out IReadOnlyList<Interface>? implements)
    {
        implements = Implements;
        return implements is { Count: > 0 };
    }
}

/// An Interface represents a category of entities sharing some similar characteristics.
public interface Interface : Classifier
{
    /// A LionWeb interface can extend zero or more <see cref="Interface">LionWeb interfaces</see>,
    /// the same way a C# interface can extend other C# interfaces.
    public IReadOnlyList<Interface> Extends { get; }

    /// <summary>
    /// Gets the <see cref="Extends"/>.
    /// </summary>
    /// <param name="extends">Value of <see cref="Extends"/> if set, or <c>null</c>.</param>
<<<<<<< HEAD
    /// <returns><c>true</c> if <see cref="Extends"/> is set and not empty; <c>false</c> otherwise.</returns>
=======
    /// <returns><c>true</c> if <see cref="Extends"/> is set; <c>false</c> otherwise.</returns>
>>>>>>> ca302819
    bool TryGetExtends([NotNullWhen(true)] out IReadOnlyList<Interface>? extends)
    {
        extends = Extends;
        return extends is { Count: > 0 };
    }
}

/// <summary>
/// A type of value which has no relevant identity in the context of a model.
/// </summary>
/// <remarks>
/// In official LionWeb, the correct name is <tt>DataType</tt> (uppercase T).
/// We keep the lowercase version for backwards compatibility.
/// </remarks>
public interface Datatype : LanguageEntity;

/// This represents an arbitrary primitive value.
public interface PrimitiveType : Datatype;

/// A primitive value with finite, pre-defined, known set of possible values.
public interface Enumeration : Datatype
{
    /// All possible values of this enumeration.
    public IReadOnlyList<EnumerationLiteral> Literals { get; }

    /// <summary>
    /// Gets the <see cref="Literals"/>.
    /// </summary>
    /// <param name="literals">Value of <see cref="Literals"/> if set, or <c>null</c>.</param>
<<<<<<< HEAD
    /// <returns><c>true</c> if <see cref="Literals"/> is set and not empty; <c>false</c> otherwise.</returns>
=======
    /// <returns><c>true</c> if <see cref="Literals"/> is set; <c>false</c> otherwise.</returns>
>>>>>>> ca302819
    bool TryGetLiterals([NotNullWhen(true)] out IReadOnlyList<EnumerationLiteral>? literals)
    {
        literals = Literals;
        return literals is { Count: > 0 };
    }
}

/// One of the possible values of an <see cref="Enumeration"/>.
public interface EnumerationLiteral : IKeyed;

/// Represents a collection of named instances of Data Types.
/// Meant to support a small composite of values that semantically form a unit. 
public interface StructuredDataType : Datatype
{
    /// All fields of this structured datatype. 
    public IReadOnlyList<Field> Fields { get; }

    /// <summary>
    /// Gets the <see cref="Fields"/>.
    /// </summary>
    /// <param name="fields">Value of <see cref="Fields"/> if set, or <c>null</c>.</param>
<<<<<<< HEAD
    /// <returns><c>true</c> if <see cref="Fields"/> is set and not empty; <c>false</c> otherwise.</returns>
=======
    /// <returns><c>true</c> if <see cref="Fields"/> is set; <c>false</c> otherwise.</returns>
>>>>>>> ca302819
    bool TryGetFields([NotNullWhen(true)] out IReadOnlyList<Field>? fields)
    {
        fields = Fields;
        return fields is { Count: > 0 };
    }
}

/// Represents one part of a <see cref="StructuredDataType"/>.
public interface Field : IKeyed
{
    /// LionWeb type of this field.
    public Datatype Type { get; }

    /// <summary>
    /// Gets the <see cref="Type"/>.
    /// </summary>
    /// <param name="type">Value of <see cref="Type"/> if set, or <c>null</c>.</param>
    /// <returns><c>true</c> if <see cref="Type"/> is set; <c>false</c> otherwise.</returns>
    bool TryGetType([NotNullWhen(true)] out Datatype? type);
}

/// A Language will provide the Concepts necessary to describe ideas
/// in a particular domain together with supporting elements necessary for the definition of those Concepts.
public interface Language : IKeyed, IPartitionInstance
{
    /// The version of this language. Can be any non-empty string.
    public string Version { get; }

    /// <summary>
    /// Gets the <see cref="Version"/>.
    /// </summary>
    /// <param name="version">Value of <see cref="Version"/> if set, or <c>null</c>.</param>
    /// <returns><c>true</c> if <see cref="Version"/> is set; <c>false</c> otherwise.</returns>
    bool TryGetVersion([NotNullWhen(true)] out string? version);

    /// All <see cref="LanguageEntity">LanguageEntities</see> defined by this language.
    public IReadOnlyList<LanguageEntity> Entities { get; }

    /// <summary>
    /// Gets the <see cref="Entities"/>.
    /// </summary>
    /// <param name="entities">Value of <see cref="Entities"/> if set, or <c>null</c>.</param>
<<<<<<< HEAD
    /// <returns><c>true</c> if <see cref="Entities"/> is set and not empty; <c>false</c> otherwise.</returns>
=======
    /// <returns><c>true</c> if <see cref="Entities"/> is set; <c>false</c> otherwise.</returns>
>>>>>>> ca302819
    bool TryGetEntities([NotNullWhen(true)] out IReadOnlyList<LanguageEntity>? entities)
    {
        entities = Entities;
        return entities is { Count: > 0 };
    }

    /// Other languages that define <see cref="LanguageEntity">LanguageEntities</see> that this language depends on.
    public IReadOnlyList<Language> DependsOn { get; }

    /// <summary>
    /// Gets the <see cref="DependsOn"/>.
    /// </summary>
    /// <param name="dependsOn">Value of <see cref="DependsOn"/> if set, or <c>null</c>.</param>
<<<<<<< HEAD
    /// <returns><c>true</c> if <see cref="DependsOn"/> is set and not empty; <c>false</c> otherwise.</returns>
=======
    /// <returns><c>true</c> if <see cref="DependsOn"/> is set; <c>false</c> otherwise.</returns>
>>>>>>> ca302819
    bool TryGetDependsOn([NotNullWhen(true)] out IReadOnlyList<Language>? dependsOn)
    {
        dependsOn = DependsOn;
        return dependsOn is { Count: > 0 };
    }

    /// <summary>
    /// Returns a node factory, capable of creating instances of this language's <see cref="Classifier">Classifiers</see>
    /// and <see cref="StructuredDataType">StructuredDataTypes</see>.
    /// We need a factory to establish the relation between the Language and generated C# types.  
    /// </summary>
    /// <returns>A node factory, capable of creating instances of this language's
    /// <see cref="Classifier">Classifiers</see> and <see cref="StructuredDataType">StructuredDataTypes</see>.</returns>
    public INodeFactory GetFactory();

    /// <summary>
    /// Sets a custom factory for this language.
    /// </summary>
    /// <param name="factory">New factory capable of creating instances of this language's
    /// <see cref="Classifier">Classifiers</see> and <see cref="StructuredDataType">StructuredDataTypes</see>.</param>
    public void SetFactory(INodeFactory factory);

    /// Version of LionWeb standard this language is based on.
    public LionWebVersions LionWebVersion { get; }
}

/// <inheritdoc/>
/// <typeparam name="T">Type of this language's factory.</typeparam>
public interface Language<T> : Language where T : INodeFactory
{
    /// <inheritdoc/>
    INodeFactory Language.GetFactory() => GetFactory();

    /// <inheritdoc cref="Language.GetFactory"/>
    public new T GetFactory();

    /// <inheritdoc />
    void Language.SetFactory(INodeFactory factory) => SetFactory((T)factory);

    /// <inheritdoc cref="Language.SetFactory"/>
    public void SetFactory(T factory);
}<|MERGE_RESOLUTION|>--- conflicted
+++ resolved
@@ -120,11 +120,7 @@
     /// Gets the <see cref="Features"/>.
     /// </summary>
     /// <param name="features">Value of <see cref="Features"/> if set, or <c>null</c>.</param>
-<<<<<<< HEAD
     /// <returns><c>true</c> if <see cref="Features"/> is set and not empty; <c>false</c> otherwise.</returns>
-=======
-    /// <returns><c>true</c> if <see cref="Features"/> is set; <c>false</c> otherwise.</returns>
->>>>>>> ca302819
     bool TryGetFeatures([NotNullWhen(true)] out IReadOnlyList<Feature>? features)
     {
         features = Features;
@@ -173,11 +169,7 @@
     /// Gets the <see cref="Extends"/>.
     /// </summary>
     /// <param name="extends">Value of <see cref="Extends"/> if set, or <c>null</c>.</param>
-<<<<<<< HEAD
     /// <returns><c>true</c> if <see cref="Extends"/> is set and not empty; <c>false</c> otherwise.</returns>
-=======
-    /// <returns><c>true</c> if <see cref="Extends"/> is set; <c>false</c> otherwise.</returns>
->>>>>>> ca302819
     bool TryGetExtends([NotNullWhen(true)] out Concept? extends)
     {
         extends = Extends;
@@ -192,11 +184,7 @@
     /// Gets the <see cref="Implements"/>.
     /// </summary>
     /// <param name="implements">Value of <see cref="Implements"/> if set, or <c>null</c>.</param>
-<<<<<<< HEAD
     /// <returns><c>true</c> if <see cref="Implements"/> is set and not empty; <c>false</c> otherwise.</returns>
-=======
-    /// <returns><c>true</c> if <see cref="Implements"/> is set; <c>false</c> otherwise.</returns>
->>>>>>> ca302819
     bool TryGetImplements([NotNullWhen(true)] out IReadOnlyList<Interface>? implements)
     {
         implements = Implements;
@@ -243,11 +231,7 @@
     /// Gets the <see cref="Implements"/>.
     /// </summary>
     /// <param name="implements">Value of <see cref="Implements"/> if set, or <c>null</c>.</param>
-<<<<<<< HEAD
     /// <returns><c>true</c> if <see cref="Implements"/> is set and not empty; <c>false</c> otherwise.</returns>
-=======
-    /// <returns><c>true</c> if <see cref="Implements"/> is set; <c>false</c> otherwise.</returns>
->>>>>>> ca302819
     bool TryGetImplements([NotNullWhen(true)] out IReadOnlyList<Interface>? implements)
     {
         implements = Implements;
@@ -266,11 +250,7 @@
     /// Gets the <see cref="Extends"/>.
     /// </summary>
     /// <param name="extends">Value of <see cref="Extends"/> if set, or <c>null</c>.</param>
-<<<<<<< HEAD
     /// <returns><c>true</c> if <see cref="Extends"/> is set and not empty; <c>false</c> otherwise.</returns>
-=======
-    /// <returns><c>true</c> if <see cref="Extends"/> is set; <c>false</c> otherwise.</returns>
->>>>>>> ca302819
     bool TryGetExtends([NotNullWhen(true)] out IReadOnlyList<Interface>? extends)
     {
         extends = Extends;
@@ -300,11 +280,7 @@
     /// Gets the <see cref="Literals"/>.
     /// </summary>
     /// <param name="literals">Value of <see cref="Literals"/> if set, or <c>null</c>.</param>
-<<<<<<< HEAD
     /// <returns><c>true</c> if <see cref="Literals"/> is set and not empty; <c>false</c> otherwise.</returns>
-=======
-    /// <returns><c>true</c> if <see cref="Literals"/> is set; <c>false</c> otherwise.</returns>
->>>>>>> ca302819
     bool TryGetLiterals([NotNullWhen(true)] out IReadOnlyList<EnumerationLiteral>? literals)
     {
         literals = Literals;
@@ -326,11 +302,7 @@
     /// Gets the <see cref="Fields"/>.
     /// </summary>
     /// <param name="fields">Value of <see cref="Fields"/> if set, or <c>null</c>.</param>
-<<<<<<< HEAD
     /// <returns><c>true</c> if <see cref="Fields"/> is set and not empty; <c>false</c> otherwise.</returns>
-=======
-    /// <returns><c>true</c> if <see cref="Fields"/> is set; <c>false</c> otherwise.</returns>
->>>>>>> ca302819
     bool TryGetFields([NotNullWhen(true)] out IReadOnlyList<Field>? fields)
     {
         fields = Fields;
@@ -373,11 +345,7 @@
     /// Gets the <see cref="Entities"/>.
     /// </summary>
     /// <param name="entities">Value of <see cref="Entities"/> if set, or <c>null</c>.</param>
-<<<<<<< HEAD
     /// <returns><c>true</c> if <see cref="Entities"/> is set and not empty; <c>false</c> otherwise.</returns>
-=======
-    /// <returns><c>true</c> if <see cref="Entities"/> is set; <c>false</c> otherwise.</returns>
->>>>>>> ca302819
     bool TryGetEntities([NotNullWhen(true)] out IReadOnlyList<LanguageEntity>? entities)
     {
         entities = Entities;
@@ -391,11 +359,7 @@
     /// Gets the <see cref="DependsOn"/>.
     /// </summary>
     /// <param name="dependsOn">Value of <see cref="DependsOn"/> if set, or <c>null</c>.</param>
-<<<<<<< HEAD
     /// <returns><c>true</c> if <see cref="DependsOn"/> is set and not empty; <c>false</c> otherwise.</returns>
-=======
-    /// <returns><c>true</c> if <see cref="DependsOn"/> is set; <c>false</c> otherwise.</returns>
->>>>>>> ca302819
     bool TryGetDependsOn([NotNullWhen(true)] out IReadOnlyList<Language>? dependsOn)
     {
         dependsOn = DependsOn;
