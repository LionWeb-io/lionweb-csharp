--- conflicted
+++ resolved
@@ -26,10 +26,6 @@
     /// <summary>
     /// Declares the <em>current</em> LionWeb release version.
     /// </summary>
-<<<<<<< HEAD
-    public const string Current = "2024.1";
-=======
     [Obsolete("Use LionWebVersions.Current.VersionString instead")] 
     public const string Current = "2023.1";
->>>>>>> 370fda48
 }