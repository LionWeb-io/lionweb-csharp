// Copyright 2024 TRUMPF Laser SE and other contributors
// 
// Licensed under the Apache License, Version 2.0 (the "License");
// you may not use this file except in compliance with the License.
// You may obtain a copy of the License at
// 
//     http://www.apache.org/licenses/LICENSE-2.0
// 
// Unless required by applicable law or agreed to in writing, software
// distributed under the License is distributed on an "AS IS" BASIS,
// WITHOUT WARRANTIES OR CONDITIONS OF ANY KIND, either express or implied.
// See the License for the specific language governing permissions and
// limitations under the License.
// 
// SPDX-FileCopyrightText: 2024 TRUMPF Laser SE and other contributors
// SPDX-License-Identifier: Apache-2.0

namespace LionWeb.Core.M2;

using M1;
using M3;
using Serialization;

/// <summary>
/// A deserializer that deserializes serializations of <see cref="Language"/>s.
/// The generic deserializer isn't aware of the LionCore M3-types (and their idiosyncrasies),
/// so that can't be used.
/// </summary>
public partial class LanguageDeserializer : DeserializerBase<IReadableNode>, ILanguageDeserializer
{
    private static readonly M3Language _m3 = M3Language.Instance;

    private readonly Dictionary<CompressedId, SerializedNode> _serializedNodesById = new();

    private readonly DeserializerBuilder _deserializerBuilder = new();

    /// <summary>
    /// Deserializes the given <paramref name="serializationChunk">serialization chunk</paramref> as an iterable collection of <see cref="Language"/>s.
    /// The <paramref name="dependentLanguages">dependent languages</paramref> should contain all languages that are referenced by the top-level
    /// <c>languages</c> property of the serialization chunk.
    /// </summary>
    ///
    /// <param name="serializationChunk">Chunk to deserialize.</param>
    /// <param name="preloadM3Language">Whether <see cref="M3Language"/> should be preloaded. Keep at <c>true</c> unless deserializing meta-languages.</param>
    /// <param name="dependentLanguages">Referred languages.</param>
    /// 
    /// <returns>The deserialization of the language definitions present in the given <paramref name="serializationChunk"/>.</returns>
    public LanguageDeserializer(bool preloadM3Language = true)
    {
        RegisterDependentLanguage(BuiltInsLanguage.Instance);

        if (preloadM3Language)
            RegisterDependentLanguage(_m3);
    }

    /// <inheritdoc cref="ILanguageDeserializerExtensions.Deserialize"/>
    public static IEnumerable<DynamicLanguage> Deserialize(SerializationChunk serializationChunk,
        params Language[] dependentLanguages) =>
        new LanguageDeserializer().Deserialize(serializationChunk, dependentLanguages);

    /// <inheritdoc />
    public override void RegisterInstantiatedLanguage(Language language, INodeFactory factory)
    {
        base.RegisterInstantiatedLanguage(language, factory);
        _deserializerBuilder.WithCustomFactory(language, factory);
    }

    /// <inheritdoc />
    public void RegisterDependentLanguage(Language language)
    {
        _deserializerBuilder.WithLanguage(language);
        RegisterDependentNodes(M1Extensions.Descendants<IKeyed>(language, true));
    }

    #region Process

    /// <inheritdoc />
    public override void Process(SerializedNode serializedNode)
    {
        _serializedNodesById[Compress(serializedNode.Id)] = serializedNode;
        if (!IsLanguageNode(serializedNode))
            return;

        var id = serializedNode.Id;
        var compressedId = Compress(id);
        if (!IsInDependentNodes(compressedId) || !Handler.SkipDeserializingDependentNode(compressedId))
            _deserializedNodesById[compressedId] = DeserializeMemoized(compressedId);
    }

    private bool IsInDependentNodes(CompressedId compressedId) =>
        _dependentNodesById.ContainsKey(compressedId);

    private IReadableNode DeserializeMemoized(CompressedId compressedId)
    {
        var serializedNode = _serializedNodesById[compressedId];
        if (!_deserializedNodesById.TryGetValue(compressedId, out var node))
        {
            node = CreateNodeWithProperties(serializedNode);
        }

        return node;
    }

    private DynamicIKeyed CreateNodeWithProperties(SerializedNode serializedNode)
    {
        var serializedPropertiesByKey = serializedNode.Properties.ToDictionary(
            serializedProperty => Compress(serializedProperty.Property),
            serializedProperty => serializedProperty.Value
        );
        var id = serializedNode.Id;
        string key = LookupString(_m3.IKeyed_key);
        string name = LookupString(BuiltInsLanguage.Instance.INamed_name);

        return serializedNode.Classifier switch
        {
            var s when s.Matches(_m3.Annotation) => new DynamicAnnotation(id, null) { Key = key, Name = name },
            var s when s.Matches(_m3.Concept) => new DynamicConcept(id, null)
            {
                Key = key,
                Name = name,
                Abstract = LookupBool(_m3.Concept_abstract),
                Partition = LookupBool(_m3.Concept_partition)
            },
            var s when s.Matches(_m3.Containment) => new DynamicContainment(id, null)
            {
                Key = key,
                Name = name,
                Optional = LookupBool(_m3.Feature_optional),
                Multiple = LookupBool(_m3.Link_multiple)
            },
            var s when s.Matches(_m3.Enumeration) => new DynamicEnumeration(id, null) { Key = key, Name = name },
            var s when s.Matches(_m3.EnumerationLiteral) => new DynamicEnumerationLiteral(id, null)
            {
                Key = key, Name = name
            },
            var s when s.Matches(_m3.Interface) => new DynamicInterface(id, null) { Key = key, Name = name },
            var s when s.Matches(_m3.Language) => new DynamicLanguage(id)
            {
                Key = key, Name = name, Version = LookupString(_m3.Language_version)
            },
            var s when s.Matches(_m3.PrimitiveType) => new DynamicPrimitiveType(id, null) { Key = key, Name = name },
            var s when s.Matches(_m3.Property) => new DynamicProperty(id, null)
            {
                Key = key, Name = name, Optional = LookupBool(_m3.Feature_optional)
            },
            var s when s.Matches(_m3.Reference) => new DynamicReference(id, null)
            {
                Key = key,
                Name = name,
                Optional = LookupBool(_m3.Feature_optional),
                Multiple = LookupBool(_m3.Link_multiple)
            },
            _ => throw new UnsupportedClassifierException(serializedNode.Classifier)
        };

        bool LookupBool(Property property)
        {
            var compressedMetaPointer = Compress(property.ToMetaPointer());
            if (serializedPropertiesByKey.TryGetValue(compressedMetaPointer, out var value))
                return value == "true";

            var result = Handler.InvalidPropertyValue<bool>(null, property, Compress(id));
            return result as bool? ?? throw new InvalidValueException(property, result);
        }

        string LookupString(Property property)
        {
            var compressedMetaPointer = Compress(property.ToMetaPointer());
            if (serializedPropertiesByKey.TryGetValue(compressedMetaPointer, out var s) && s != null)
                return s;

            var result = Handler.InvalidPropertyValue<string>(null, property, Compress(id));
            return result as string ?? throw new InvalidValueException(property, result);
        }
    }

    #endregion

    private static bool IsLanguageNode(SerializedNode serializedNode) =>
        serializedNode.Classifier.Language == _m3.Key;
}

internal class AnnotationDeserializerHandler(IDeserializerHandler @delegate) : IDeserializerHandler
{
    public IWritableNode? UnresolvableParent(CompressedId parentId, IWritableNode node) =>
        null;

    public Classifier? UnknownClassifier(CompressedMetaPointer classifier, CompressedId id) =>
        @delegate.UnknownClassifier(classifier, id);

    public Feature? UnknownFeature<TFeature>(CompressedMetaPointer feature, Classifier classifier, IWritableNode node)
        where TFeature : class, Feature =>
        @delegate.UnknownFeature<TFeature>(feature, classifier, node);

    public IWritableNode? UnresolvableChild(CompressedId childId, Feature containment, IWritableNode node) =>
        @delegate.UnresolvableChild(childId, containment, node);

    public IReadableNode? UnresolvableReferenceTarget(CompressedId? targetId, string? resolveInfo, Feature reference,
        IWritableNode node) =>
        @delegate.UnresolvableReferenceTarget(targetId, resolveInfo, reference, node);

<<<<<<< HEAD
    public IReadableNode? UnknownReferenceTarget(CompressedId targetId, string? resolveInfo, IWritableNode node) =>
        @delegate.UnknownReferenceTarget(targetId, resolveInfo, node);
=======
    public IWritableNode? UnresolvableAnnotation(CompressedId annotationId, IWritableNode node) =>
        @delegate.UnresolvableAnnotation(annotationId, node);
>>>>>>> f59af451

    public IWritableNode? InvalidAnnotation(IReadableNode annotation, IWritableNode node) =>
        @delegate.InvalidAnnotation(annotation, node);

    public Enum? UnknownEnumerationLiteral(string key, Enumeration enumeration, Feature property,
        IWritableNode nodeId) =>
        @delegate.UnknownEnumerationLiteral(key, enumeration, property, nodeId);

    public object? UnknownDatatype(Feature property, string? value, IWritableNode nodeId) =>
        @delegate.UnknownDatatype(property, value, nodeId);

    public object? InvalidPropertyValue<TValue>(string? value, Feature property, CompressedId nodeId) =>
        @delegate.InvalidPropertyValue<TValue>(value, property, nodeId);

    public bool SkipDeserializingDependentNode(CompressedId id) =>
        @delegate.SkipDeserializingDependentNode(id);

    public Feature? InvalidFeature<TFeature>(CompressedMetaPointer feature, Classifier classifier, IWritableNode node)
        where TFeature : class, Feature =>
        @delegate.InvalidFeature<TFeature>(feature, classifier, node);

    public void InvalidContainment(IReadableNode node) =>
        @delegate.InvalidContainment(node);

    public void InvalidReference(IReadableNode node) =>
        @delegate.InvalidReference(node);

    public void InvalidAnnotationParent(IWritableNode annotation, IReadableNode? parent) =>
        @delegate.InvalidAnnotationParent(annotation, parent);
}<|MERGE_RESOLUTION|>--- conflicted
+++ resolved
@@ -199,13 +199,8 @@
         IWritableNode node) =>
         @delegate.UnresolvableReferenceTarget(targetId, resolveInfo, reference, node);
 
-<<<<<<< HEAD
-    public IReadableNode? UnknownReferenceTarget(CompressedId targetId, string? resolveInfo, IWritableNode node) =>
-        @delegate.UnknownReferenceTarget(targetId, resolveInfo, node);
-=======
     public IWritableNode? UnresolvableAnnotation(CompressedId annotationId, IWritableNode node) =>
         @delegate.UnresolvableAnnotation(annotationId, node);
->>>>>>> f59af451
 
     public IWritableNode? InvalidAnnotation(IReadableNode annotation, IWritableNode node) =>
         @delegate.InvalidAnnotation(annotation, node);
