--- conflicted
+++ resolved
@@ -196,12 +196,8 @@
         T? UnknownReference<T>(Feature reference, SerializedReferenceTarget target) where T : class
         {
             var targetNode =
-<<<<<<< HEAD
-                Handler.UnknownReferenceTarget(Compress(target.Reference), target.ResolveInfo, (IWritableNode)node);
-=======
                 Handler.UnresolvableReferenceTarget(target.Reference != null ? Compress(target.Reference) : null,
                     target.ResolveInfo, reference, (IWritableNode)node);
->>>>>>> f59af451
             if (targetNode is T result)
                 return result;
             return null;
