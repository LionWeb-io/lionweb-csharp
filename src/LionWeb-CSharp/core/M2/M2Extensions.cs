--- conflicted
+++ resolved
@@ -359,16 +359,9 @@
             }
         }
     }
-<<<<<<< HEAD
-    
+
     public static bool AreAllReadableNodes(IEnumerable enumerable) =>
         enumerable.Cast<object?>().All(o => o is IReadableNode and not INode);
-
-    public static bool AreAll<T>(IEnumerable enumerable) =>
-        enumerable.Cast<object?>().All(o => o is T);
-
-
-=======
 
     /// <summary>
     /// Checks whether all entries in <paramref name="enumerable"/> are of type <typeparamref name="T"/>.
@@ -378,5 +371,4 @@
     /// <returns><c>true</c> if all entries of <paramref name="enumerable"/> are of type <typeparamref name="T"/>; <c>false</c> otherwise.</returns>
     public static bool AreAll<T>(IEnumerable enumerable) =>
         enumerable.Cast<object?>().All(o => o is T);
->>>>>>> 1e931727
 }