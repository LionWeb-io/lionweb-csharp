// Copyright 2024 TRUMPF Laser SE and other contributors
// 
// Licensed under the Apache License, Version 2.0 (the "License")
// you may not use this file except in compliance with the License.
// You may obtain a copy of the License at
// 
//     http://www.apache.org/licenses/LICENSE-2.0
// 
// Unless required by applicable law or agreed to in writing, software
// distributed under the License is distributed on an "AS IS" BASIS,
// WITHOUT WARRANTIES OR CONDITIONS OF ANY KIND, either express or implied.
// See the License for the specific language governing permissions and
// limitations under the License.
// 
// SPDX-FileCopyrightText: 2024 TRUMPF Laser SE and other contributors
// SPDX-License-Identifier: Apache-2.0

namespace LionWeb.Core.M1;

using M3;
using Serialization;

public interface IDeserializerHandler
{
<<<<<<< HEAD
    Classifier? UnknownClassifier(string id, MetaPointer metaPointer);

    /// <summary>
    /// Cannot find feature according to <paramref name="compressedMetaPointer"/>
    /// </summary>
    /// <param name="classifier"></param>
    /// <param name="compressedMetaPointer"></param>
    /// <param name="node"></param>
    /// <typeparam name="TFeature"></typeparam>
    /// <returns></returns>
    TFeature? UnknownFeature<TFeature>(Classifier classifier, CompressedMetaPointer compressedMetaPointer,
        IReadableNode node) where TFeature : class, Feature;

    INode? UnknownParent(CompressedId parentId, INode node);

    /// <summary>
    /// Cannot find node with id <paramref name="childId"/> required as child for <paramref name="node"/> 
    /// </summary>
    /// <param name="childId"></param>
    /// <param name="node"></param>
    /// <returns>The node to be used as child of <paramref name="node"/> instead of <paramref name="childId"/> or
    /// null if child should be skipped</returns>
    INode? UnknownChild(CompressedId childId, IWritableNode node);

    IReadableNode? UnknownReferenceTarget(CompressedId targetId, string? resolveInfo, IWritableNode node);
    INode? UnknownAnnotation(CompressedId annotationId, INode node);
    INode? InvalidAnnotation(IReadableNode annotation, IWritableNode node);
    Enum? UnknownEnumerationLiteral(string nodeId, Enumeration enumeration, string key);

    /// <summary>
    /// Cannot put <paramref name="value"/> into <paramref name="property"/>
    /// </summary>
    /// <param name="nodeId"></param>
    /// <param name="property"></param>
    /// <param name="value"></param>
    /// <returns></returns>
    object? UnknownDatatype(string nodeId, Feature property, string? value);

    bool SkipDeserializingDependentNode(string id);

    /// <summary>
    /// Feature found for <paramref name="compressedMetaPointer"/> is not a <typeparamref name="TFeature"/>
    /// </summary>
    /// <param name="classifier"></param>
    /// <param name="compressedMetaPointer"></param>
    /// <param name="node"></param>
    /// <typeparam name="TFeature"></typeparam>
    /// <returns></returns>
    TFeature? InvalidFeature<TFeature>(Classifier classifier, CompressedMetaPointer compressedMetaPointer,
        IReadableNode node)
=======
    /// <summary>
    /// Cannot find classifier according to <paramref name="classifier"/> for node id <paramref name="id"/>.
    /// </summary>
    /// <param name="classifier">Unknown classifier.</param>
    /// <param name="id">Node id the unknown classifier appeared.</param>
    /// <returns>Replacement classifier to use, or <c>null</c> to skip node <paramref name="id"/>.</returns>
    Classifier? UnknownClassifier(CompressedMetaPointer classifier, CompressedId id);

    #region features

    /// <summary>
    /// Cannot find feature according to <paramref name="feature"/>.
    /// </summary>
    /// <param name="classifier">Classifier of <paramref name="node"/> that should contain feature <paramref name="feature"/>.</param>
    /// <param name="feature">Unknown feature.</param>
    /// <param name="node">Partially deserialized node that contains feature <paramref name="feature"/>.</param>
    /// <typeparam name="TFeature">Kind of feature requested.</typeparam>
    /// <returns>Replacement feature to use, or <c>null</c> to skip feature <paramref name="feature"/>.</returns>
    /// <remarks>Return type <see cref="Feature"/> instead of <typeparamref name="TFeature"/>
    /// to support feature kind vs. value mismatch (e.g. string in containment).</remarks>
    Feature? UnknownFeature<TFeature>(CompressedMetaPointer feature, Classifier classifier, IWritableNode node)
>>>>>>> f59af451
        where TFeature : class, Feature;

    /// <summary>
    /// Feature found for <paramref name="feature"/> is not a <typeparamref name="TFeature"/>.
    /// </summary>
    /// <param name="feature">Invalid feature not conforming to <typeparamref name="TFeature"/>.</param>
    /// <param name="classifier">Classifier that should contain <paramref name="feature"/>.</param>
    /// <param name="node">Node that contains <paramref name="feature"/>.</param>
    /// <typeparam name="TFeature">Kind of feature requested.</typeparam>
    /// <returns>Replacement feature to use, or <c>null</c> to skip feature <paramref name="feature"/>.</returns>
    /// <remarks>Return type <see cref="Feature"/> instead of <typeparamref name="TFeature"/>
    /// to support feature kind vs. value mismatch (e.g. string in containment).</remarks>
    Feature? InvalidFeature<TFeature>(CompressedMetaPointer feature, Classifier classifier, IWritableNode node)
        where TFeature : class, Feature;

    /// <summary>
    /// <paramref name="annotation"/> is not a valid annotation for <paramref name="node"/>.
    /// This means <paramref name="annotation"/>'s classifier is not an <see cref="Annotation"/>,
    /// or <paramref name="node"/> is not compatible with the classifier's <see cref="Annotation.Annotates"/>.
    /// </summary>
    /// <param name="annotation">Invalid annotation used for <paramref name="node"/>.</param>
    /// <param name="node">Node that wants to have <paramref name="annotation"/> as annotation.</param>
    /// <returns>Replacement annotation node to use, or <c>null</c> to skip annotation <paramref name="annotation"/>.</returns>
    IWritableNode? InvalidAnnotation(IReadableNode annotation, IWritableNode node);

    #endregion

    #region properties

    /// <summary>
    /// Cannot find enumeration literal with <see cref="IKeyed.Key"/> <paramref name="key"/> in <paramref name="enumeration"/>.
    /// </summary>
    /// <param name="key">Unknown enumeration literal key.</param>
    /// <param name="enumeration">LionWeb enumeration that should contain a literal with key <paramref name="key"/>.</param>
    /// <param name="property">Property in <paramref name="node"/> that contains <paramref name="key"/>.</param>
    /// <param name="node">Node that has <paramref name="property"/> with value <paramref name="key"/>.</param>
    /// <returns>Replacement C# enumeration literal to use, or <c>null</c> to skip property <paramref name="property"/>.</returns>
    Enum? UnknownEnumerationLiteral(string key, Enumeration enumeration, Feature property, IWritableNode node);

    /// <summary>
    /// Cannot process <see cref="Datatype"/> in <paramref name="property"/>.
    /// </summary>
    /// <param name="property">Property with unknown Datatype.</param>
    /// <param name="value">Value of <paramref name="property"/> in <paramref name="node"/>.</param>
    /// <param name="node">Node that has property <paramref name="property"/>.</param>
    /// <returns>Replacement value to use, or <c>null</c> to skip property <paramref name="property"/>.</returns>
    object? UnknownDatatype(Feature property, string? value, IWritableNode node);

    /// <summary>
    /// Cannot put <paramref name="value"/> into <paramref name="property"/>.
    /// </summary>
    /// <param name="value">Invalid value for <paramref name="property"/>.</param>
    /// <param name="property">Property with invalid <paramref name="value"/>.</param>
    /// <param name="nodeId">Node that has property <paramref name="property"/>.</param>
    /// <typeparam name="TValue">Type of value to be used for property <paramref name="property"/> in node <paramref name="nodeId"/>.</typeparam>
    /// <returns>Replacement value to use, or <c>null</c> to skip property <paramref name="property"/>.</returns>
    object? InvalidPropertyValue<TValue>(string? value, Feature property, CompressedId nodeId);

    #endregion

    #region unresolveable nodes

    /// <summary>
    /// Cannot find node with id <paramref name="parentId"/>, mentioned as parent for <paramref name="node"/>.
    /// </summary>
    /// <param name="parentId">Unresolvable parent node id.</param>
    /// <param name="node">Node that mentions <paramref name="parentId"/> as parent.</param>
    /// <returns>Replacement parent node to use, or <c>null</c> to make <paramref name="node"/> a root node.</returns>
    IWritableNode? UnresolvableParent(CompressedId parentId, IWritableNode node);

    /// <summary>
    /// Cannot find node with id <paramref name="childId"/> mentioned as child of <paramref name="node"/> in containment <paramref name="containment"/>. 
    /// </summary>
    /// <param name="childId">Unresolvable child node id.</param>
    /// <param name="containment">Containment that should contain <paramref name="childId"/>.</param>
    /// <param name="node">Node that mentions <paramref name="childId"/> as child.</param>
    /// <returns>Replacement child node to use, or <c>null</c> to skip child <paramref name="childId"/>.</returns>
    IWritableNode? UnresolvableChild(CompressedId childId, Feature containment, IWritableNode node);

    /// <summary>
    /// Cannot find node with id <paramref name="targetId"/> mentioned as reference target in <paramref name="node"/> in reference <paramref name="reference"/>.
    /// </summary>
    /// <param name="targetId">Unresolvable target node id.</param>
    /// <param name="resolveInfo">ResolveInfo of <paramref name="targetId"/>.</param>
    /// <param name="reference">Reference that should contain <paramref name="targetId"/>.</param>
    /// <param name="node">Node that mentions <paramref name="targetId"/> as reference target.</param>
    /// <returns>Replacement reference target node to use, or <c>null</c> to skip reference target <paramref name="targetId"/>.</returns>
    IReadableNode? UnresolvableReferenceTarget(CompressedId? targetId, string? resolveInfo, Feature reference,
        IWritableNode node);

    /// <summary>
    /// Cannot find node with id <paramref name="annotationId"/> mentioned as annotation on <paramref name="node"/>.
    /// </summary>
    /// <param name="annotationId">Unresolvable annotation node id.</param>
    /// <param name="node">Node that mentions <paramref name="annotationId"/> as annotation.</param>
    /// <returns>Replacement annotation node to use, or <c>null</c> to skip annotation node <paramref name="annotationId"/>.</returns>
    IWritableNode? UnresolvableAnnotation(CompressedId annotationId, IWritableNode node);

    #endregion

    #region language deserializer

    /// <summary>
    /// Whether to skip node with id <paramref name="id"/> that appears both in deserialized nodes and dependent nodes.
    /// </summary>
    /// <param name="id">Node id appearing in both deserialized nodes and dependent nodes.</param>
    /// <returns><c>true</c> if we should skip the deserialized node if the same node id appears in dependent nodes;
    /// <c>false</c> if we should still deserialize the node.</returns>
    bool SkipDeserializingDependentNode(CompressedId id);

    /// <summary>
    /// Cannot install containments into <paramref name="node"/>. 
    /// </summary>
    /// <param name="node">Node that cannot receive new containments.</param>
    void InvalidContainment(IReadableNode node);

    /// <summary>
    /// Cannot install references into <paramref name="node"/>. 
    /// </summary>
    /// <param name="node">Node that cannot receive new references.</param>
    void InvalidReference(IReadableNode node);

    /// <summary>
    /// Cannot install annotations into <paramref name="parent"/>.
    /// </summary>
    /// <param name="annotation">Annotation we want to add to <paramref name="parent"/>.</param>
    /// <param name="parent">Node that cannot receive new annotations.</param>
    void InvalidAnnotationParent(IWritableNode annotation, IReadableNode? parent);

    #endregion
}

public class DeserializerExceptionHandler : IDeserializerHandler
{
    /// <inheritdoc />
    public virtual Classifier? UnknownClassifier(CompressedMetaPointer classifier, CompressedId id) =>
        throw new UnsupportedClassifierException(classifier, $"On node with id={id}: ");

    /// <inheritdoc />
<<<<<<< HEAD
    public virtual TFeature? UnknownFeature<TFeature>(Classifier classifier,
        CompressedMetaPointer compressedMetaPointer,
        IReadableNode node) where TFeature : class, Feature
    {
        var message = $"On node with id={node.GetId()}:";
        if (compressedMetaPointer.Original is { } metaPointer)
            throw new UnknownFeatureException(classifier, metaPointer, message);
        throw new UnknownFeatureException(classifier, (Feature?)null, message);
    }

    /// <inheritdoc />
    public virtual TFeature? InvalidFeature<TFeature>(Classifier classifier,
        CompressedMetaPointer compressedMetaPointer,
        IReadableNode node) where TFeature : class, Feature
    {
        var message = $"On node with id={node.GetId()}:";
        if (compressedMetaPointer.Original is { } metaPointer)
            throw new UnknownFeatureException(classifier, metaPointer, message);
        throw new UnknownFeatureException(classifier, (Feature?)null, message);
    }
=======
    public virtual Feature? UnknownFeature<TFeature>(CompressedMetaPointer feature,
        Classifier classifier,
        IWritableNode node) where TFeature : class, Feature =>
        throw new UnknownFeatureException(classifier, feature, $"On node with id={node.GetId()}:");

    /// <inheritdoc />
    public virtual Feature? InvalidFeature<TFeature>(CompressedMetaPointer feature,
        Classifier classifier,
        IWritableNode node) where TFeature : class, Feature =>
        throw new UnknownFeatureException(classifier, feature, $"On node with id={node.GetId()}:");
>>>>>>> f59af451

    /// <inheritdoc />
    public virtual void InvalidContainment(IReadableNode node) =>
        throw new UnsupportedClassifierException(node.GetClassifier().ToMetaPointer(),
            $"On node with id={node.GetId()}:");

    /// <inheritdoc />
    public virtual void InvalidReference(IReadableNode node) =>
        throw new UnsupportedClassifierException(node.GetClassifier().ToMetaPointer(),
            $"On node with id={node.GetId()}:");

    /// <inheritdoc />
    public virtual IWritableNode? UnresolvableParent(CompressedId parentId, IWritableNode node) =>
        throw new DeserializerException(
            $"On node with id={node.GetId()}: couldn't find specified parent with id={parentId}");

    /// <inheritdoc />
    public virtual IWritableNode? UnresolvableChild(CompressedId childId, Feature containment, IWritableNode node) =>
        throw new DeserializerException($"On node with id={node.GetId()}: couldn't find child with id={childId}");

    /// <inheritdoc />
<<<<<<< HEAD
    public virtual IReadableNode? UnknownReferenceTarget(CompressedId targetId, string? resolveInfo, IWritableNode node) =>
=======
    public virtual IReadableNode? UnresolvableReferenceTarget(CompressedId? targetId,
        string? resolveInfo,
        Feature reference,
        IWritableNode node) =>
>>>>>>> f59af451
        throw new DeserializerException(
            $"On node with id={node.GetId()}: couldn't find reference target with id={targetId}");

    /// <inheritdoc />
    public virtual IWritableNode? UnresolvableAnnotation(CompressedId annotationId, IWritableNode node) =>
        throw new DeserializerException(
            $"On node with id={node.GetId()}: couldn't find annotation with id={annotationId}");

    /// <inheritdoc />
    public virtual IWritableNode? InvalidAnnotation(IReadableNode annotation, IWritableNode node) =>
        throw new DeserializerException(
            $"On node with id={node?.GetId()}: unsuitable annotation {annotation}");

    /// <inheritdoc />
    public virtual void InvalidAnnotationParent(IWritableNode annotation, IReadableNode? parent) =>
        throw new DeserializerException(
            $"Cannot attach annotation {annotation} to its parent with id={parent?.GetId()}.");

    /// <inheritdoc />
    public virtual Enum? UnknownEnumerationLiteral(string key, Enumeration enumeration,
        Feature property, IWritableNode nodeId) =>
        throw new DeserializerException(
            $"On node with id={nodeId}: unknown enumeration literal for enumeration {enumeration} with key {key}");

    /// <inheritdoc />
    public virtual object? UnknownDatatype(Feature property, string? value, IWritableNode node) =>
        throw new DeserializerException(
<<<<<<< HEAD
            $"On node with id={nodeId}: unknown property type {property /*.Type*/} with value {value}");
=======
            $"On node with id={node.GetId()}: unknown property type {property /*.Type*/} with value {value}");
>>>>>>> f59af451

    /// <inheritdoc />
    public virtual object? InvalidPropertyValue<TValue>(string? value, Feature property, CompressedId nodeId) =>
        throw new DeserializerException(
            $"On node with id={nodeId}: invalid property value {value} for property {property}");

    /// <inheritdoc />
    public virtual bool SkipDeserializingDependentNode(CompressedId id) =>
        throw new DeserializerException(
            $"Skip deserializing {id} because dependentLanguages contains node with same id");
}
    
public class DeserializerException(string? message) : LionWebExceptionBase(message);

public class DeserializerIgnoringHandler : IDeserializerHandler
{
    /// <inheritdoc />
    public virtual Classifier? UnknownClassifier(CompressedMetaPointer classifier, CompressedId id)
    {
        Console.WriteLine(
            $"On node with id={id}: couldn't find specified classifier {classifier} - skipping.");
        return null;
    }

    /// <inheritdoc />
<<<<<<< HEAD
    public virtual TFeature? UnknownFeature<TFeature>(Classifier classifier,
        CompressedMetaPointer compressedMetaPointer,
        IReadableNode node) where TFeature : class, Feature
=======
    public virtual Feature? UnknownFeature<TFeature>(CompressedMetaPointer feature,
        Classifier classifier,
        IWritableNode node) where TFeature : class, Feature
>>>>>>> f59af451
    {
        Console.WriteLine(
            $"On node with id={node.GetId()}: couldn't find specified feature {feature} - leaving this feature unset.");
        return null;
    }

    /// <inheritdoc />
    public void InvalidContainment(IReadableNode node) =>
        Console.WriteLine($"installing containments in node of meta-concept {node.GetType().Name} not implemented");

    /// <inheritdoc />
    public void InvalidReference(IReadableNode node) =>
        Console.WriteLine($"installing references in node of meta-concept {node.GetType().Name} not implemented");

    /// <inheritdoc />
    public Feature? InvalidFeature<TFeature>(CompressedMetaPointer feature,
        Classifier classifier,
        IWritableNode node) where TFeature : class, Feature
    {
        Console.WriteLine(
            $"On node with id={node.GetId()}: wrong type of feature {feature} - leaving this feature unset.");
        return null;
    }

    /// <inheritdoc />
    public virtual IWritableNode? UnresolvableParent(CompressedId parentId, IWritableNode node)
    {
        Console.WriteLine(
            $"On node with id={node.GetId()}: couldn't find specified parent - leaving this node orphaned.");
        return null;
    }

    /// <inheritdoc />
    public virtual IWritableNode? UnresolvableChild(CompressedId childId, Feature containment, IWritableNode node)
    {
        Console.WriteLine($"On node with id={node.GetId()}: couldn't find child with id={childId} - skipping.");
        return null;
    }

    /// <inheritdoc />
<<<<<<< HEAD
    public virtual IReadableNode? UnknownReferenceTarget(CompressedId targetId, string? resolveInfo, IWritableNode node)
=======
    public virtual IReadableNode? UnresolvableReferenceTarget(CompressedId? targetId,
        string? resolveInfo,
        Feature reference,
        IWritableNode node)
>>>>>>> f59af451
    {
        Console.WriteLine(
            $"On node with id={node.GetId()}: couldn't find reference target with id={targetId} - skipping.");
        return null;
    }

    /// <inheritdoc />
    public virtual IWritableNode? UnresolvableAnnotation(CompressedId annotationId, IWritableNode node)
    {
        Console.WriteLine(
            $"On node with id={node.GetId()}: couldn't find annotation with id={annotationId} - skipping.");
        return null;
    }

    /// <inheritdoc />
    public void InvalidAnnotationParent(IWritableNode annotation, IReadableNode? parent) =>
        Console.WriteLine($"Cannot attach annotation {annotation} to its parent with id={parent?.GetId()}.");

    /// <inheritdoc />
    public IWritableNode? InvalidAnnotation(IReadableNode annotation, IWritableNode node)
    {
        Console.WriteLine(
            $"On node with id={node?.GetId()}: unsuitable annotation {annotation} - skipping.");
        return null;
    }

    /// <inheritdoc />
    public Enum? UnknownEnumerationLiteral(string key, Enumeration enumeration, Feature property, IWritableNode nodeId)
    {
        Console.WriteLine(
            $"On node with id={nodeId}: unknown enumeration literal for enumeration {enumeration} with key {key} - skipping");
        return null;
    }

    /// <inheritdoc />
    public object? UnknownDatatype(Feature property, string? value, IWritableNode node)
    {
        Console.WriteLine(
            $"On node with id={node.GetId()}: unknown datatype {property /*.Type*/} with value {value} - skipping");
        return null;
    }

    /// <inheritdoc />
    public object? InvalidPropertyValue<TValue>(string? value, Feature property, CompressedId nodeId)
    {
        Console.WriteLine(
<<<<<<< HEAD
            $"On node with id={nodeId}: unknown datatype {property /*.Type*/} with value {value} - skipping");
=======
            $"On node with id={nodeId}: invalid property value {value} for property {property} - skipping");
>>>>>>> f59af451
        return null;
    }


    /// <inheritdoc />
    public bool SkipDeserializingDependentNode(CompressedId id)
    {
        Console.WriteLine(
            $"Skip deserializing {id} because dependent nodes contains node with same id");
        return true;
    }
}<|MERGE_RESOLUTION|>--- conflicted
+++ resolved
@@ -22,58 +22,6 @@
 
 public interface IDeserializerHandler
 {
-<<<<<<< HEAD
-    Classifier? UnknownClassifier(string id, MetaPointer metaPointer);
-
-    /// <summary>
-    /// Cannot find feature according to <paramref name="compressedMetaPointer"/>
-    /// </summary>
-    /// <param name="classifier"></param>
-    /// <param name="compressedMetaPointer"></param>
-    /// <param name="node"></param>
-    /// <typeparam name="TFeature"></typeparam>
-    /// <returns></returns>
-    TFeature? UnknownFeature<TFeature>(Classifier classifier, CompressedMetaPointer compressedMetaPointer,
-        IReadableNode node) where TFeature : class, Feature;
-
-    INode? UnknownParent(CompressedId parentId, INode node);
-
-    /// <summary>
-    /// Cannot find node with id <paramref name="childId"/> required as child for <paramref name="node"/> 
-    /// </summary>
-    /// <param name="childId"></param>
-    /// <param name="node"></param>
-    /// <returns>The node to be used as child of <paramref name="node"/> instead of <paramref name="childId"/> or
-    /// null if child should be skipped</returns>
-    INode? UnknownChild(CompressedId childId, IWritableNode node);
-
-    IReadableNode? UnknownReferenceTarget(CompressedId targetId, string? resolveInfo, IWritableNode node);
-    INode? UnknownAnnotation(CompressedId annotationId, INode node);
-    INode? InvalidAnnotation(IReadableNode annotation, IWritableNode node);
-    Enum? UnknownEnumerationLiteral(string nodeId, Enumeration enumeration, string key);
-
-    /// <summary>
-    /// Cannot put <paramref name="value"/> into <paramref name="property"/>
-    /// </summary>
-    /// <param name="nodeId"></param>
-    /// <param name="property"></param>
-    /// <param name="value"></param>
-    /// <returns></returns>
-    object? UnknownDatatype(string nodeId, Feature property, string? value);
-
-    bool SkipDeserializingDependentNode(string id);
-
-    /// <summary>
-    /// Feature found for <paramref name="compressedMetaPointer"/> is not a <typeparamref name="TFeature"/>
-    /// </summary>
-    /// <param name="classifier"></param>
-    /// <param name="compressedMetaPointer"></param>
-    /// <param name="node"></param>
-    /// <typeparam name="TFeature"></typeparam>
-    /// <returns></returns>
-    TFeature? InvalidFeature<TFeature>(Classifier classifier, CompressedMetaPointer compressedMetaPointer,
-        IReadableNode node)
-=======
     /// <summary>
     /// Cannot find classifier according to <paramref name="classifier"/> for node id <paramref name="id"/>.
     /// </summary>
@@ -95,7 +43,6 @@
     /// <remarks>Return type <see cref="Feature"/> instead of <typeparamref name="TFeature"/>
     /// to support feature kind vs. value mismatch (e.g. string in containment).</remarks>
     Feature? UnknownFeature<TFeature>(CompressedMetaPointer feature, Classifier classifier, IWritableNode node)
->>>>>>> f59af451
         where TFeature : class, Feature;
 
     /// <summary>
@@ -235,28 +182,6 @@
         throw new UnsupportedClassifierException(classifier, $"On node with id={id}: ");
 
     /// <inheritdoc />
-<<<<<<< HEAD
-    public virtual TFeature? UnknownFeature<TFeature>(Classifier classifier,
-        CompressedMetaPointer compressedMetaPointer,
-        IReadableNode node) where TFeature : class, Feature
-    {
-        var message = $"On node with id={node.GetId()}:";
-        if (compressedMetaPointer.Original is { } metaPointer)
-            throw new UnknownFeatureException(classifier, metaPointer, message);
-        throw new UnknownFeatureException(classifier, (Feature?)null, message);
-    }
-
-    /// <inheritdoc />
-    public virtual TFeature? InvalidFeature<TFeature>(Classifier classifier,
-        CompressedMetaPointer compressedMetaPointer,
-        IReadableNode node) where TFeature : class, Feature
-    {
-        var message = $"On node with id={node.GetId()}:";
-        if (compressedMetaPointer.Original is { } metaPointer)
-            throw new UnknownFeatureException(classifier, metaPointer, message);
-        throw new UnknownFeatureException(classifier, (Feature?)null, message);
-    }
-=======
     public virtual Feature? UnknownFeature<TFeature>(CompressedMetaPointer feature,
         Classifier classifier,
         IWritableNode node) where TFeature : class, Feature =>
@@ -267,7 +192,6 @@
         Classifier classifier,
         IWritableNode node) where TFeature : class, Feature =>
         throw new UnknownFeatureException(classifier, feature, $"On node with id={node.GetId()}:");
->>>>>>> f59af451
 
     /// <inheritdoc />
     public virtual void InvalidContainment(IReadableNode node) =>
@@ -289,14 +213,10 @@
         throw new DeserializerException($"On node with id={node.GetId()}: couldn't find child with id={childId}");
 
     /// <inheritdoc />
-<<<<<<< HEAD
-    public virtual IReadableNode? UnknownReferenceTarget(CompressedId targetId, string? resolveInfo, IWritableNode node) =>
-=======
     public virtual IReadableNode? UnresolvableReferenceTarget(CompressedId? targetId,
         string? resolveInfo,
         Feature reference,
         IWritableNode node) =>
->>>>>>> f59af451
         throw new DeserializerException(
             $"On node with id={node.GetId()}: couldn't find reference target with id={targetId}");
 
@@ -324,11 +244,7 @@
     /// <inheritdoc />
     public virtual object? UnknownDatatype(Feature property, string? value, IWritableNode node) =>
         throw new DeserializerException(
-<<<<<<< HEAD
-            $"On node with id={nodeId}: unknown property type {property /*.Type*/} with value {value}");
-=======
             $"On node with id={node.GetId()}: unknown property type {property /*.Type*/} with value {value}");
->>>>>>> f59af451
 
     /// <inheritdoc />
     public virtual object? InvalidPropertyValue<TValue>(string? value, Feature property, CompressedId nodeId) =>
@@ -340,8 +256,8 @@
         throw new DeserializerException(
             $"Skip deserializing {id} because dependentLanguages contains node with same id");
 }
-    
-public class DeserializerException(string? message) : LionWebExceptionBase(message);
+
+internal class DeserializerException(string? message) : LionWebExceptionBase(message);
 
 public class DeserializerIgnoringHandler : IDeserializerHandler
 {
@@ -354,15 +270,9 @@
     }
 
     /// <inheritdoc />
-<<<<<<< HEAD
-    public virtual TFeature? UnknownFeature<TFeature>(Classifier classifier,
-        CompressedMetaPointer compressedMetaPointer,
-        IReadableNode node) where TFeature : class, Feature
-=======
     public virtual Feature? UnknownFeature<TFeature>(CompressedMetaPointer feature,
         Classifier classifier,
         IWritableNode node) where TFeature : class, Feature
->>>>>>> f59af451
     {
         Console.WriteLine(
             $"On node with id={node.GetId()}: couldn't find specified feature {feature} - leaving this feature unset.");
@@ -403,14 +313,10 @@
     }
 
     /// <inheritdoc />
-<<<<<<< HEAD
-    public virtual IReadableNode? UnknownReferenceTarget(CompressedId targetId, string? resolveInfo, IWritableNode node)
-=======
     public virtual IReadableNode? UnresolvableReferenceTarget(CompressedId? targetId,
         string? resolveInfo,
         Feature reference,
         IWritableNode node)
->>>>>>> f59af451
     {
         Console.WriteLine(
             $"On node with id={node.GetId()}: couldn't find reference target with id={targetId} - skipping.");
@@ -457,11 +363,7 @@
     public object? InvalidPropertyValue<TValue>(string? value, Feature property, CompressedId nodeId)
     {
         Console.WriteLine(
-<<<<<<< HEAD
-            $"On node with id={nodeId}: unknown datatype {property /*.Type*/} with value {value} - skipping");
-=======
             $"On node with id={nodeId}: invalid property value {value} for property {property} - skipping");
->>>>>>> f59af451
         return null;
     }
 
