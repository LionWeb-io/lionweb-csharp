--- conflicted
+++ resolved
@@ -340,12 +340,7 @@
         Feature reference,
         IWritableNode node)
     {
-<<<<<<< HEAD
-        Console.WriteLine(
-            $"On node with id={node.GetId()}: couldn't find reference target with id={targetId} - skipping.");
-=======
-        LogMessage($"On node with id={node.GetId()}: couldn't find reference with id={targetId} - skipping.");
->>>>>>> 6468b115
+        LogMessage($"On node with id={node.GetId()}: couldn't find reference target with id={targetId} - skipping.");
         return null;
     }
 
