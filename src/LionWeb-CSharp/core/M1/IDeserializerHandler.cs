--- conflicted
+++ resolved
@@ -158,11 +158,7 @@
     /// <param name="property">Property with unknown Datatype.</param>
     /// <param name="node">Node that has property <paramref name="property"/>.</param>
     /// <returns>Replacement value to use, or <c>null</c> to skip property <paramref name="property"/>.</returns>
-<<<<<<< HEAD
-    object? UnknownDatatype(string? value, LanguageEntity datatype, Feature property, IWritableNode node);
-=======
-    object? UnknownDatatype(Feature property, string? value, IReadableNode node);
->>>>>>> 370fda48
+    object? UnknownDatatype(Feature property, string? value, LanguageEntity datatype, IReadableNode node);
 
     /// <summary>
     /// Cannot put <paramref name="value"/> into <paramref name="property"/>.
@@ -239,242 +235,4 @@
     void InvalidAnnotationParent(IReadableNode annotation, IReadableNode? parent);
 
     #endregion
-<<<<<<< HEAD
-
-    #region properties
-
-    /// <inheritdoc />
-    public virtual Enum? UnknownEnumerationLiteral(string key, Enumeration enumeration,
-        Feature property, IWritableNode node) =>
-        throw new DeserializerException(
-            $"On node with id={node.GetId()}: unknown enumeration literal for enumeration {enumeration} with key {key}");
-
-    /// <inheritdoc />
-    public Field? UnknownField(string key, StructuredDataType structuredDataType, Feature property,
-        IWritableNode node) =>
-        throw new DeserializerException(
-            $"On node with id={node.GetId()}: unknown field for structured datatype {structuredDataType} with key {key}");
-
-    /// <inheritdoc />
-    public virtual object? UnknownDatatype(string? value, LanguageEntity datatype, Feature property,
-        IWritableNode node) =>
-        throw new DeserializerException(
-            $"On node with id={node.GetId()}: unknown property type {property /*.Type*/} with value {value}");
-
-    /// <inheritdoc />
-    public virtual object? InvalidPropertyValue<TValue>(string? value, Feature property, CompressedId nodeId) =>
-        throw new DeserializerException(
-            $"On node with id={nodeId}: invalid property value {value} for property {property}");
-
-    #endregion
-
-    #region unresolveable nodes
-
-    /// <inheritdoc />
-    public virtual IWritableNode? UnresolvableChild(CompressedId childId, Feature containment, IWritableNode node) =>
-        throw new DeserializerException($"On node with id={node.GetId()}: couldn't find child with id={childId}");
-
-    /// <inheritdoc />
-    public virtual IReadableNode? UnresolvableReferenceTarget(CompressedId? targetId,
-        string? resolveInfo,
-        Feature reference,
-        IWritableNode node) =>
-        throw new DeserializerException(
-            $"On node with id={node.GetId()}: couldn't find reference target with id={targetId}");
-
-    /// <inheritdoc />
-    public virtual IWritableNode? UnresolvableAnnotation(CompressedId annotationId, IWritableNode node) =>
-        throw new DeserializerException(
-            $"On node with id={node.GetId()}: couldn't find annotation with id={annotationId}");
-
-    #endregion
-
-    #region language deserializer
-
-    /// <inheritdoc />
-    public virtual void InvalidContainment(IReadableNode node) =>
-        throw new UnsupportedClassifierException(node.GetClassifier().ToMetaPointer(),
-            $"On node with id={node.GetId()}:");
-
-    /// <inheritdoc />
-    public virtual void InvalidReference(IReadableNode node) =>
-        throw new UnsupportedClassifierException(node.GetClassifier().ToMetaPointer(),
-            $"On node with id={node.GetId()}:");
-
-    /// <inheritdoc />
-    public virtual void InvalidAnnotationParent(IWritableNode annotation, IReadableNode? parent) =>
-        throw new DeserializerException(
-            $"Cannot attach annotation {annotation} to its parent with id={parent?.GetId()}.");
-
-    /// <inheritdoc />
-    public virtual bool SkipDeserializingDependentNode(CompressedId id) =>
-        throw new DeserializerException(
-            $"Skip deserializing {id} because dependentLanguages contains node with same id");
-
-    #endregion
-}
-
-public class DeserializerException(string? message) : LionWebExceptionBase(message);
-
-public class DeserializerIgnoringHandler : IDeserializerHandler
-{
-    /// <inheritdoc />
-    public virtual Classifier? UnknownClassifier(CompressedMetaPointer classifier, CompressedId id)
-    {
-        LogMessage($"On node with id={id}: couldn't find specified classifier {classifier} - skipping.");
-        return null;
-    }
-
-    /// <inheritdoc />
-    public string? DuplicateNodeId(CompressedId nodeId, IWritableNode existingNode, INode node)
-    {
-        LogMessage($"Duplicate node with id={existingNode.GetId()}");
-        return null;
-    }
-
-    #region features
-
-    /// <inheritdoc />
-    public virtual Feature? UnknownFeature<TFeature>(CompressedMetaPointer feature,
-        Classifier classifier,
-        IWritableNode node) where TFeature : class, Feature
-    {
-        LogMessage(
-            $"On node with id={node.GetId()}: couldn't find specified feature {feature} - leaving this feature unset.");
-        return null;
-    }
-
-    /// <inheritdoc />
-    public List<T>? InvalidLinkValue<T>(List<T> value, Feature link, IWritableNode node) where T : class, IReadableNode
-    {
-        LogMessage($"On node with id={node.GetId()}: invalid link value {value} for link {link} - skipping");
-        return null;
-    }
-
-    /// <inheritdoc />
-    public Feature? InvalidFeature<TFeature>(CompressedMetaPointer feature,
-        Classifier classifier,
-        IWritableNode node) where TFeature : class, Feature
-    {
-        LogMessage($"On node with id={node.GetId()}: wrong type of feature {feature} - leaving this feature unset.");
-        return null;
-    }
-
-    /// <inheritdoc />
-    public IWritableNode? InvalidAnnotation(IReadableNode annotation, IWritableNode node)
-    {
-        LogMessage($"On node with id={node?.GetId()}: unsuitable annotation {annotation} - skipping.");
-        return null;
-    }
-
-    /// <inheritdoc />
-    public IWritableNode? CircularContainment(IWritableNode containedNode, IWritableNode parent)
-    {
-        LogMessage(
-            $"On node with id={parent.GetId()}: adding {containedNode.GetId()} as child/annotation would result in circular containment - skipping");
-        return null;
-    }
-
-    /// <inheritdoc />
-    public bool DuplicateContainment(IWritableNode containedNode, IWritableNode newParent,
-        IReadableNode existingParent)
-    {
-        LogMessage(
-            $"On node with id={containedNode.GetId()}: already has parent {existingParent.GetId()}, but also child/annotation of {newParent.GetId()} - keeping it in place.");
-        return false;
-    }
-
-    #endregion
-
-    #region properties
-
-    /// <inheritdoc />
-    public Enum? UnknownEnumerationLiteral(string key, Enumeration enumeration, Feature property, IWritableNode node)
-    {
-        LogMessage(
-            $"On node with id={node.GetId()}: unknown enumeration literal for enumeration {enumeration} with key {key} - skipping");
-        return null;
-    }
-
-    public Field? UnknownField(string key, StructuredDataType structuredDataType, Feature property, IWritableNode node)
-    {
-        LogMessage(
-            $"On node with id={node.GetId()}: unknown field for structured datatype {structuredDataType} with key {key} = skipping");
-        return null;
-    }
-
-    /// <inheritdoc />
-    public object? UnknownDatatype(string? value, LanguageEntity datatype, Feature property, IWritableNode node)
-    {
-        LogMessage(
-            $"On node with id={node.GetId()}: unknown datatype {property /*.Type*/} with value {value} - skipping");
-        return null;
-    }
-
-    /// <inheritdoc />
-    public object? InvalidPropertyValue<TValue>(string? value, Feature property, CompressedId nodeId)
-    {
-        LogMessage($"On node with id={nodeId}: invalid property value {value} for property {property} - skipping");
-        return null;
-    }
-
-    #endregion
-
-    #region unresolveable nodes
-
-    /// <inheritdoc />
-    public virtual IWritableNode? UnresolvableChild(CompressedId childId, Feature containment, IWritableNode node)
-    {
-        LogMessage($"On node with id={node.GetId()}: couldn't find child with id={childId} - skipping.");
-        return null;
-    }
-
-    /// <inheritdoc />
-    public virtual IReadableNode? UnresolvableReferenceTarget(CompressedId? targetId,
-        string? resolveInfo,
-        Feature reference,
-        IWritableNode node)
-    {
-        LogMessage($"On node with id={node.GetId()}: couldn't find reference target with id={targetId} - skipping.");
-        return null;
-    }
-
-    /// <inheritdoc />
-    public virtual IWritableNode? UnresolvableAnnotation(CompressedId annotationId, IWritableNode node)
-    {
-        LogMessage($"On node with id={node.GetId()}: couldn't find annotation with id={annotationId} - skipping.");
-        return null;
-    }
-
-    #endregion
-
-    #region language deserializer
-
-    /// <inheritdoc />
-    public void InvalidContainment(IReadableNode node) =>
-        LogMessage($"installing containments in node of meta-concept {node.GetType().Name} not implemented");
-
-    /// <inheritdoc />
-    public void InvalidReference(IReadableNode node) =>
-        LogMessage($"installing references in node of meta-concept {node.GetType().Name} not implemented");
-
-
-    /// <inheritdoc />
-    public void InvalidAnnotationParent(IWritableNode annotation, IReadableNode? parent) =>
-        LogMessage($"Cannot attach annotation {annotation} to its parent with id={parent?.GetId()}.");
-
-
-    /// <inheritdoc />
-    public bool SkipDeserializingDependentNode(CompressedId id)
-    {
-        LogMessage($"Skip deserializing {id} because dependent nodes contains node with same id");
-        return true;
-    }
-
-    #endregion
-
-    protected virtual void LogMessage(string format) =>
-        Console.WriteLine(format);
-=======
->>>>>>> 370fda48
 }