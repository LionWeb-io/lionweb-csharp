﻿// Copyright 2024 TRUMPF Laser SE and other contributors
// 
// Licensed under the Apache License, Version 2.0 (the "License");
// you may not use this file except in compliance with the License.
// You may obtain a copy of the License at
// 
//     http://www.apache.org/licenses/LICENSE-2.0
// 
// Unless required by applicable law or agreed to in writing, software
// distributed under the License is distributed on an "AS IS" BASIS,
// WITHOUT WARRANTIES OR CONDITIONS OF ANY KIND, either express or implied.
// See the License for the specific language governing permissions and
// limitations under the License.
// 
// SPDX-FileCopyrightText: 2024 TRUMPF Laser SE and other contributors
// SPDX-License-Identifier: Apache-2.0

namespace LionWeb.Core.M1;

using M2;
using M3;
using System.Collections;

/// <summary>
/// Extension methods for LionCore M2 types. 
/// </summary>
public static class M1Extensions
{
    /// <summary>
    /// Inserts <paramref name="newPredecessor"/> before <paramref name="self"/>.
    /// </summary>
    /// <param name="self">Base node, must be a child in a multiple containment.</param>
    /// <param name="newPredecessor">Node that will be inserted in the same containment, and before <paramref name="self"/>.</param>
    /// <exception cref="TreeShapeException">If <paramref name="self"/> has no parent, or is not a child in a multiple containment.</exception>
    public static void InsertBefore(this INode self, INode newPredecessor)
    {
        INode? parent = self.GetParent();
        if (parent == null)
            throw new TreeShapeException(self, "Cannot insert before a node with no parent");

        Containment containment = parent.GetContainmentOf(self)!;
        if (!containment.Multiple)
            throw new TreeShapeException(self, "Cannot insert before a node in a single containment");

        var value = parent.Get(containment);
        if (value is not IEnumerable enumerable)
            // should not happen
            throw new TreeShapeException(self, "Cannot insert before a node in a single containment");

        var list = new List<INode>(containment.AsNodes<INode>(enumerable));
        var index = list.IndexOf(self);
        if (index < 0)
            // should not happen
            throw new TreeShapeException(self, "Cannot insert before a node with no parent");

        list.Insert(index, newPredecessor);
        parent.Set(containment, list);
    }

    /// <summary>
    /// Inserts <paramref name="newSuccessor"/> after <paramref name="self"/>.
    /// </summary>
    /// <param name="self">Base node, must be a child in a multiple containment.</param>
    /// <param name="newSuccessor">Node that will be inserted in the same containment, and after <paramref name="self"/>.</param>
    /// <exception cref="TreeShapeException">If <paramref name="self"/> has no parent, or is not a child in a multiple containment.</exception>
    public static void InsertAfter(this INode self, INode newSuccessor)
    {
        INode? parent = self.GetParent();
        if (parent == null)
            throw new TreeShapeException(self, "Cannot insert after a node with no parent");

        Containment containment = parent.GetContainmentOf(self)!;
        if (!containment.Multiple)
            throw new TreeShapeException(self, "Cannot insert after a node in a single containment");

        var value = parent.Get(containment);
        if (value is not IEnumerable enumerable)
            // should not happen
            throw new TreeShapeException(self, "Cannot insert after a node in a single containment");

        var list = new List<INode>(containment.AsNodes<INode>(enumerable));
        var index = list.IndexOf(self);
        if (index < 0)
            // should not happen
            throw new TreeShapeException(self, "Cannot insert after a node with no parent");

        list.Insert(index + 1, newSuccessor);
        parent.Set(containment, list);
    }

    /// <summary>
    /// Returns all the preceding siblings of the base node <param name="self"></param>
    /// Optionally includes <paramref name="self"/>.
    /// 
    /// Starting from index 0 to the index of base node, includes the index of <param name="self"></param>
    /// if <paramref name="includeSelf"/> is set to true.  
    /// </summary>
    /// <param name="self">Base node to find preceding siblings of.</param>
    /// <param name="includeSelf">If true, the result includes <paramref name="self"/>.</param>
    /// <returns>List of preceding siblings of <param name="self"></param>.</returns>
    /// <exception cref="TreeShapeException">If <paramref name="self"/> has no parent, or is not a child in a multiple containment.</exception>
    public static IEnumerable<INode> PrecedingSiblings(this INode self, bool includeSelf = false)
    {
        List<INode> list = GetContainmentNodes(self);
        var takeCount = includeSelf ? list.IndexOf(self) + 1 : list.IndexOf(self);
        return list.Take(takeCount);
    }

    /// <summary>
    /// Returns all the following siblings of the base node <param name="self"></param>
    /// Optionally includes <paramref name="self"/>.
    ///
    /// Starting from the following index of <param name="self"></param>, includes the index of <paramref name="self"/>
    /// if <paramref name="includeSelf"/> is set to true.  
    /// </summary>
    ///
    /// <param name="self">Base node to find following siblings of.</param>
    /// <param name="includeSelf">If true, the result includes <paramref name="self"/>.</param>
    /// <returns>List of following siblings of <param name="self"></param>.</returns>
    /// <exception cref="TreeShapeException">If <paramref name="self"/> has no parent, or is not a child in a multiple containment.</exception>
    public static IEnumerable<INode> FollowingSiblings(this INode self, bool includeSelf = false)
    {
        List<INode> list = GetContainmentNodes(self);
        var skipCount = includeSelf ? list.IndexOf(self) : list.IndexOf(self) + 1;
        return list.Skip(skipCount);
    }

    /// <summary>
    /// Replaces <paramref name="self"/> in its parent with <paramref name="replacement"/>.
    ///
    /// Does <i>not</i> change references to <paramref name="self"/>.
    /// </summary>
    /// <param name="self">Base node, must have a parent.</param>
    /// <param name="replacement">Node that will replace <paramref name="self"/> in <paramref name="self"/>'s parent.</param>
    /// <typeparam name="T">Type of <paramref name="replacement"/>.</typeparam>
    /// <returns><paramref name="replacement"/></returns>
    /// <exception cref="TreeShapeException">If <paramref name="self"/> has no parent.</exception>
    public static T ReplaceWith<T>(this INode self, T replacement) where T : INode
    {
        INode? parent = self.GetParent();
        if (parent == null)
            throw new TreeShapeException(self, "Cannot replace a node with no parent");

        Containment containment = parent.GetContainmentOf(self)!;

        if (containment.Multiple)
        {
            var value = parent.Get(containment);
            if (value is not IEnumerable enumerable)
                // should not happen
                throw new TreeShapeException(self, "Multiple containment does not yield enumerable");

            var nodes = enumerable.Cast<INode>().ToList();
            var index = nodes.IndexOf(self);
            if (index < 0)
                // should not happen
                throw new TreeShapeException(self, "Node not contained in its parent");

            nodes.Insert(index, replacement);
            nodes.Remove(self);
            parent.Set(containment, nodes);
        } else
        {
            parent.Set(containment, replacement);
        }

        return replacement;
    }

    /// <summary>
    /// Enumerates all direct and indirect children of <paramref name="self"/>.
    /// Optionally includes <paramref name="self"/> and/or directly and indirectly contained annotations.
    /// </summary>
    /// <param name="self">Base node to find descendants of.</param>
    /// <param name="includeSelf">If true, the result includes <paramref name="self"/>.</param>
    /// <param name="includeAnnotations">If true, the result includes directly and indirectly contained annotations.</param>
    /// <returns>All directly and indirectly contained nodes of <paramref name="self"/>.</returns>
    /// <exception cref="TreeShapeException">If containment hierarchy contains cycles.</exception>
    public static IEnumerable<INode> Descendants(this INode self, bool includeSelf = false,
        bool includeAnnotations = false) =>
        new ResettingEnumerable(self, includeSelf, includeAnnotations);

<<<<<<< HEAD
=======
    /// <summary>
    /// Resets the <c>visited</c> HashSet on each enumeration. 
    /// Without that, double enumeration leads to false positive <see cref="TreeShapeException"/>s. 
    /// </summary>
    /// <seealso cref="LionWeb.Core.M1.Test.CircularContainmentTests.NonCircularMultipleEnumerationDescendants()">Test Case</seealso>
    /// <inheritdoc cref="M1Extensions.Descendants"/>
>>>>>>> 1e931727
    private class ResettingEnumerable(INode self, bool includeSelf, bool includeAnnotations) : IEnumerable<INode>
    {
        IEnumerator IEnumerable.GetEnumerator() =>
            GetEnumerator();

        public IEnumerator<INode> GetEnumerator() =>
            Descendants<INode>(self, [], includeSelf, includeAnnotations).GetEnumerator();
    }

    /// <summary>
    /// Enumerates all direct children of <paramref name="self"/>.
    /// Optionally includes <paramref name="self"/> and/or directly contained annotations.
    /// </summary>
    /// <param name="self">Base node to find children of.</param>
    /// <param name="includeSelf">If true, the result includes <paramref name="self"/>.</param>
    /// <param name="includeAnnotations">If true, the result includes directly contained annotations.</param>
    /// <returns>All directly contained nodes of <paramref name="self"/>.</returns>
    /// <exception cref="TreeShapeException">If containment hierarchy contains cycles.</exception>
    public static IEnumerable<INode> Children(this INode self, bool includeSelf = false,
        bool includeAnnotations = false) =>
        Children<INode>(self, includeSelf, includeAnnotations);


    /// <summary>
    /// Returns the first ancestor of <paramref name="self"/> that matches with type <typeparamref name="T"/>
    /// Optionally includes <paramref name="self"/>.
    /// </summary>
    /// <param name="self">Base node to find ancestor of.</param>
    /// <param name="includeSelf">If true, the result includes <paramref name="self"/>.</param>
    /// <typeparam name="T"></typeparam>
    /// <returns>The first ancestor of <paramref name="self"/> that matches with type <typeparamref name="T"/> or <c>null</c> </returns>
    /// <exception cref="TreeShapeException">If containment hierarchy contains cycles.</exception>
    public static T? Ancestor<T>(this INode self, bool includeSelf = false) where T : INode =>
        self.Ancestors(includeSelf)
            .OfType<T>()
            .FirstOrDefault();

    /// <summary>
    /// Enumerates all direct and indirect parents of <paramref name="self"/>.
    /// Optionally includes <paramref name="self"/>.
    /// </summary>
    /// <param name="self">Base node to find ancestors of.</param>
    /// <param name="includeSelf">If true, the result includes <paramref name="self"/>.</param>
    /// <returns>All direct and indirect parents of <paramref name="self"/>.</returns>
    /// <exception cref="TreeShapeException">If containment hierarchy contains cycles.</exception>
    public static IEnumerable<INode> Ancestors(this INode self, bool includeSelf = false) =>
        Ancestors<INode>(self, [], includeSelf);
<<<<<<< HEAD

    /// <summary>
    /// Returns the name of the node if it is set, <c>null</c>/> otherwise.
    /// </summary>
    /// <param name="self">Base node to get name of.</param>
    public static string? GetNodeName(this IReadableNode self)
    {
        try
        {
            if (self.CollectAllSetFeatures().Contains(BuiltInsLanguage.Instance.INamed_name))
                return self.Get(BuiltInsLanguage.Instance.INamed_name) as string ?? null;

            return null;
        } catch (UnsetFeatureException)
        {
            return null;
        }
    }
=======
>>>>>>> 1e931727

    private static List<INode> GetContainmentNodes(INode self)
    {
        INode? parent = self.GetParent();
        if (parent == null)
            throw new TreeShapeException(self, "Cannot get siblings of a node with no parent");

        Containment containment = parent.GetContainmentOf(self)!;
        if (!containment.Multiple)
            throw new TreeShapeException(self, "A single containment does not have siblings");

        var value = parent.Get(containment);
        if (value is not IEnumerable enumerable)
            // should not happen
            throw new TreeShapeException(self, "A single containment does not have siblings");

        return [..containment.AsNodes<INode>(enumerable)];
    }

    internal static IEnumerable<T> Descendants<T>(T self, HashSet<T> visited, bool includeSelf = false,
        bool includeAnnotations = false) where T : class, IReadableNode
    {
        if (!visited.Add(self))
            throw new TreeShapeException(self,
                $"{self.GetId()} contains itself as descendant: [{string.Join(",", visited.Select(a => a.GetId()))}]");

        var result = Children(self, false, includeAnnotations)
            .SelectMany(child => Descendants(child, visited, includeSelf: true, includeAnnotations: includeAnnotations));

        if (includeSelf)
            result = result.Prepend(self);

        return result;
    }

    internal static IEnumerable<T> Children<T>(T self, bool includeSelf = false,
        bool includeAnnotations = false) where T : class, IReadableNode
    {
        var result = self
            .CollectAllSetFeatures()
            .OfType<Containment>()
            .Select(containment => (containment, self.Get(containment)))
            .Where(tuple => tuple.Item2 is T || tuple.Item2 is IEnumerable e && M2Extensions.AreAll<T>(e))
            .SelectMany(tuple => M2Extensions.AsNodes<T>(tuple.Item2))
            .Select(c => !ReferenceEquals(c, self)
                ? c
                : throw new TreeShapeException(self,
                    $"{self.GetId()} contains itself as child"));

        if (includeAnnotations)
            result = result.Concat(self.GetAnnotations().Cast<T>());

        if (includeSelf)
            result = result.Prepend(self);

        return result;
    }

    internal static IEnumerable<T> Ancestors<T>(T self, HashSet<T> visited, bool includeSelf = false)
        where T : class, IReadableNode
    {
        if (!visited.Add(self))
            throw new TreeShapeException(self,
                $"{self.GetId()} contains itself as ancestor: [{string.Join(",", visited.Select(a => a.GetId()))}]");

        var result = Enumerable.Empty<T>();
        var parent = (T?)self.GetParent();
        if (parent != null)
            result = Ancestors(parent, visited, true);

        if (includeSelf)
            result = result.Prepend(self);

        return result;
    }
}<|MERGE_RESOLUTION|>--- conflicted
+++ resolved
@@ -180,15 +180,12 @@
         bool includeAnnotations = false) =>
         new ResettingEnumerable(self, includeSelf, includeAnnotations);
 
-<<<<<<< HEAD
-=======
     /// <summary>
     /// Resets the <c>visited</c> HashSet on each enumeration. 
     /// Without that, double enumeration leads to false positive <see cref="TreeShapeException"/>s. 
     /// </summary>
     /// <seealso cref="LionWeb.Core.M1.Test.CircularContainmentTests.NonCircularMultipleEnumerationDescendants()">Test Case</seealso>
     /// <inheritdoc cref="M1Extensions.Descendants"/>
->>>>>>> 1e931727
     private class ResettingEnumerable(INode self, bool includeSelf, bool includeAnnotations) : IEnumerable<INode>
     {
         IEnumerator IEnumerable.GetEnumerator() =>
@@ -236,7 +233,6 @@
     /// <exception cref="TreeShapeException">If containment hierarchy contains cycles.</exception>
     public static IEnumerable<INode> Ancestors(this INode self, bool includeSelf = false) =>
         Ancestors<INode>(self, [], includeSelf);
-<<<<<<< HEAD
 
     /// <summary>
     /// Returns the name of the node if it is set, <c>null</c>/> otherwise.
@@ -255,8 +251,6 @@
             return null;
         }
     }
-=======
->>>>>>> 1e931727
 
     private static List<INode> GetContainmentNodes(INode self)
     {
