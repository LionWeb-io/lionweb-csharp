--- conflicted
+++ resolved
@@ -70,16 +70,6 @@
             ? existingChild
             : Handler.UnresolvableChild(childId, containment, node);
 
-<<<<<<< HEAD
-        if (M1Extensions.Ancestors(node, true).Contains(result))
-        {
-            throw new TreeShapeException(node, "circular containment");
-        }
-        
-        return result;
-    }
-
-=======
         return PreventCircularContainment(node, result);
     }
 
@@ -105,7 +95,6 @@
     private bool ContainsAncestor(IWritableNode node, IReadableNode? parent) =>
         ReferenceEquals(node, parent) || parent != null && ContainsAncestor(node, parent.GetParent());
 
->>>>>>> 847541f8
     #endregion
 
     private void SetLink<T>(List<T> children, IWritableNode node, Feature link) where T : class, IReadableNode
