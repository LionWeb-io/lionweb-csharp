--- conflicted
+++ resolved
@@ -66,12 +66,9 @@
         }
     }
 
-<<<<<<< HEAD
-=======
     private object? ConvertPrimitiveType(IWritableNode node, Property property, string value) =>
         _versionSpecifics.ConvertPrimitiveType(this, node, property, value);
 
->>>>>>> 370fda48
     private void RegisterAnnotations(SerializedNode serializedNode, CompressedId compressedId)
     {
         if (serializedNode.Annotations.Length == 0)
