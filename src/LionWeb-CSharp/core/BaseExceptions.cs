﻿// Copyright 2024 TRUMPF Laser SE and other contributors
// 
// Licensed under the Apache License, Version 2.0 (the "License");
// you may not use this file except in compliance with the License.
// You may obtain a copy of the License at
// 
//     http://www.apache.org/licenses/LICENSE-2.0
// 
// Unless required by applicable law or agreed to in writing, software
// distributed under the License is distributed on an "AS IS" BASIS,
// WITHOUT WARRANTIES OR CONDITIONS OF ANY KIND, either express or implied.
// See the License for the specific language governing permissions and
// limitations under the License.
// 
// SPDX-FileCopyrightText: 2024 TRUMPF Laser SE and other contributors
// SPDX-License-Identifier: Apache-2.0

namespace LionWeb.Core;

using M1;
using M2;
using M3;
using Serialization;

/// <summary>
/// Common base type for all LionWeb exceptions.
/// </summary>
public abstract class LionWebExceptionBase : ArgumentException
{
    /// <inheritdoc />
    protected LionWebExceptionBase(string? message) : base(message)
    {
    }

    /// <inheritdoc />
    protected LionWebExceptionBase(string? message, Exception? innerException) : base(message, innerException)
    {
    }

    /// <inheritdoc />
    protected LionWebExceptionBase(string? message, string? paramName) : base(message, paramName)
    {
    }

    /// <inheritdoc />
    protected LionWebExceptionBase(string? message, string? paramName, Exception? innerException) : base(message,
        paramName, innerException)
    {
    }
}

/// <summary>
/// Trying to create a <see cref="ReadableNodeBase{T}"/> with <see cref="IReadableNode.GetId">invalid id</see>.
/// </summary>
/// <param name="id">Invalid id.</param>
public class InvalidIdException(string? id) : LionWebExceptionBase($"Invalid node id: {id}", "id");

/// <summary>
/// Trying to set a <see cref="Feature"/> to an unsupported value.
/// </summary>
/// <param name="feature">Feature trying to set.</param>
/// <param name="value">Invalid value.</param>
public class InvalidValueException(Feature? feature, object? value) : LionWebExceptionBase(feature switch
{
    null => $"annotations cannot have value '{value ?? "null"}'",
    not null =>
        $"{feature.GetClassifier().Name} {feature.Name} of type {feature.GetFeatureType().Name} cannot have value '{value ?? "null"}'"
});

/// <summary>
/// Trying to retrieve a <see cref="Feature"/> that hasn't been set yet.
/// </summary>
/// <param name="feature">Feature trying to retrieve.</param>
public class UnsetFeatureException(Feature feature)
    : LionWebExceptionBase($"Required {feature.GetClassifier().Name} {feature.Name} is not set");

/// <summary>
/// Trying to retrieve a <see cref="Field"/> that hasn't been set.
/// </summary>
/// <param name="field">Field trying to retrieve.</param>
public class UnsetFieldException(Field field)
    : LionWebExceptionBase($"Required Field {field.Name} is not set");

/// <summary>
/// Trying to operate on a <see cref="Feature"/> unknown to a <see cref="Classifier"/>.
/// </summary>
public class UnknownFeatureException : LionWebExceptionBase
{
    /// <param name="classifier">Classifier trying to use.</param>
    /// <param name="feature">Feature unknown to <paramref name="classifier"/>.</param>
    /// <param name="message">Optional additional message.</param>
    public UnknownFeatureException(Classifier classifier, Feature? feature, string? message = null) : base(
        $"{message}Classifier {classifier.Name} does not know feature {feature?.Name}")
    {
    }

    /// <param name="classifier">Classifier trying to use.</param>
    /// <param name="metaPointer"><see cref="Feature"/> unknown to <paramref name="classifier"/>.</param>
    /// <param name="message">Optional additional message.</param>
    public UnknownFeatureException(Classifier classifier, MetaPointer metaPointer, string? message = null) : base(
        $"{message}Classifier {classifier.Name} does not know feature {metaPointer}")
    {
    }

    /// <param name="classifier">Classifier trying to use.</param>
    /// <param name="compressedMetaPointer"><see cref="Feature"/> unknown to <paramref name="classifier"/>.</param>
    /// <param name="message">Optional additional message.</param>
    public UnknownFeatureException(Classifier classifier, CompressedMetaPointer compressedMetaPointer,
        string? message = null) : base(
        $"{message}Classifier {classifier.Name} does not know feature {compressedMetaPointer}")
    {
    }
}

/// <summary>
/// Trying to operate on an unsupported <see cref="Classifier"/>.
/// Should not happen, guards against cases where somebody tries to extend LionWeb M3.
/// </summary>
public class UnsupportedClassifierException : LionWebExceptionBase
{
    /// <param name="classifier">Unsupported classifier.</param>
    public UnsupportedClassifierException(Classifier classifier) : base($"Classifier {classifier.Name} not supported")
    {
    }

    /// <param name="metaPointer">Unsupported <see cref="Classifier"/>.</param>
    /// <param name="message">Optional additional message.</param>
    public UnsupportedClassifierException(MetaPointer metaPointer, string? message = null) : base(
        $"{message}Classifier {metaPointer} not supported")
    {
    }

    /// <param name="compressedMetaPointer">Unsupported <see cref="Classifier"/>.</param>
    /// <param name="message">Optional additional message.</param>
    public UnsupportedClassifierException(CompressedMetaPointer compressedMetaPointer, string? message = null) : base(
        $"{message}Classifier {compressedMetaPointer} not supported")
    {
    }
}

/// <summary>
/// Trying to operate on an <see cref="EnumerationLiteral"/> that belongs to an unsupported <see cref="Enumeration"/>.
/// Might happen if a non-LionWeb enumeration is used with LionWeb nodes.
/// </summary>
/// <param name="literal">Unsupported enumeration literal.</param>
public class UnsupportedEnumerationLiteralException(EnumerationLiteral literal)
    : LionWebExceptionBase($"EnumerationLiteral {literal.Name} not supported");

/// <summary>
/// Trying to operate on an <see cref="StructuredDataType"/>.
/// Might happen if a NodeFactory cannot <see cref="INodeFactory.CreateStructuredDataTypeInstance">create</see> an instance of <paramref name="sdt"/>.
/// </summary>
/// <param name="sdt">Unsupported Structured Datatype.</param>
public class UnsupportedStructuredDataTypeException(StructuredDataType sdt)
    : LionWebExceptionBase($"StructuredDataType {sdt.Name} not supported");

/// <summary>
/// Trying to operate on an object that's not an <see cref="INode"/>.
/// </summary>
/// <param name="node">Unsupported object.</param>
/// <param name="paramName">Origin of <paramref name="node"/>.</param>
public class UnsupportedNodeTypeException(object? node, string? paramName)
    : LionWebExceptionBase($"Unsupported node type: {node?.GetType().ToString() ?? "null"}", paramName);

/// <summary>
/// Trying to operate on <paramref name="node"/> in a way violates its <see cref="IReadableNode.GetParent">parent's</see> conditions
/// (e.g. <paramref name="node"/> has no parent, or the parent's containment of <paramref name="node"/> doesn't fit preconditions). 
/// </summary>
/// <param name="node">Node trying to operate on.</param>
/// <param name="message">Description of failed operation.</param>
public class TreeShapeException(IReadableNode node, string message)
<<<<<<< HEAD
    : LionWebExceptionBase($"{node.GetId()}: {message}");
=======
    : LionWebExceptionBase($"{node.GetId()}: {message}");

/// <summary>
/// Trying to use an unsupported version of LionWeb standard.
/// </summary>
/// <seealso cref="LionWebVersions"/>
public class UnsupportedVersionException : LionWebExceptionBase
{
    /// <inheritdoc cref="UnsupportedVersionException" />
    public UnsupportedVersionException(LionWebVersions version) : base($"Unsupported LionWeb version: {version}")
    {
    }

    /// <inheritdoc cref="UnsupportedVersionException" />
    public UnsupportedVersionException(string version) : base($"Unsupported LionWeb version: {version}")
    {
    }
}

/// <summary>
/// Trying to mix incompatible versions of LionWeb standard.
/// </summary>
/// <param name="versionA">One version of LionWeb standard.</param>
/// <param name="versionB">Version of LionWeb standard incompatible with <paramref name="versionA"/>.</param>
/// <param name="message">Optional additional message.</param>
public class VersionMismatchException(LionWebVersions versionA, LionWebVersions versionB, string? message = null)
    : LionWebExceptionBase($"Mismatched LionWeb versions: {versionA} vs. {versionB}" +
                           (message != null ? $": {message}" : ""));
>>>>>>> 370fda48
<|MERGE_RESOLUTION|>--- conflicted
+++ resolved
@@ -169,9 +169,6 @@
 /// <param name="node">Node trying to operate on.</param>
 /// <param name="message">Description of failed operation.</param>
 public class TreeShapeException(IReadableNode node, string message)
-<<<<<<< HEAD
-    : LionWebExceptionBase($"{node.GetId()}: {message}");
-=======
     : LionWebExceptionBase($"{node.GetId()}: {message}");
 
 /// <summary>
@@ -199,5 +196,4 @@
 /// <param name="message">Optional additional message.</param>
 public class VersionMismatchException(LionWebVersions versionA, LionWebVersions versionB, string? message = null)
     : LionWebExceptionBase($"Mismatched LionWeb versions: {versionA} vs. {versionB}" +
-                           (message != null ? $": {message}" : ""));
->>>>>>> 370fda48
+                           (message != null ? $": {message}" : ""));