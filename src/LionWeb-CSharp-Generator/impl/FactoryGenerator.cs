--- conflicted
+++ resolved
@@ -41,12 +41,8 @@
             .Where(c => c is Concept { Abstract: false } or Annotation)
             .Ordered();
 
-<<<<<<< HEAD
-    private IEnumerable<Enumeration> Enumerations => Language.Entities.OfType<Enumeration>();
-    private IEnumerable<StructuredDataType> StructuredDataTypes => Language.Entities.OfType<StructuredDataType>();
-=======
     private IEnumerable<Enumeration> Enumerations => Language.Entities.OfType<Enumeration>().Ordered();
->>>>>>> 370fda48
+    private IEnumerable<StructuredDataType> StructuredDataTypes => Language.Entities.OfType<StructuredDataType>().Ordered();
 
     /// <inheritdoc cref="FactoryGenerator"/>
     public IEnumerable<TypeDeclarationSyntax> FactoryTypes() =>
