﻿// Copyright 2024 TRUMPF Laser SE and other contributors
// 
// Licensed under the Apache License, Version 2.0 (the "License");
// you may not use this file except in compliance with the License.
// You may obtain a copy of the License at
// 
//     http://www.apache.org/licenses/LICENSE-2.0
// 
// Unless required by applicable law or agreed to in writing, software
// distributed under the License is distributed on an "AS IS" BASIS,
// WITHOUT WARRANTIES OR CONDITIONS OF ANY KIND, either express or implied.
// See the License for the specific language governing permissions and
// limitations under the License.
// 
// SPDX-FileCopyrightText: 2024 TRUMPF Laser SE and other contributors
// SPDX-License-Identifier: Apache-2.0

namespace LionWeb.CSharp.Generator.Impl;

using Core;
using Core.M2;
using Core.M3;
using Microsoft.CodeAnalysis.CSharp.Syntax;
using Names;
using static Microsoft.CodeAnalysis.CSharp.SyntaxFactory;
using static AstExtensions;
using Property = Core.M3.Property;

/// <summary>
/// Generates constructor of Language class.
/// </summary>
public class LanguageConstructorGenerator(INames names, LionWebVersions lionWebVersion)
    : LanguageGeneratorBase(names, lionWebVersion)
{
    /// <inheritdoc cref="LanguageConstructorGenerator"/>
    public ConstructorDeclarationSyntax GenConstructor() =>
        Constructor(LanguageName, Param("id", AsType(typeof(string))))
            .WithInitializer(Initializer(
                "id",
                $"{AsType(typeof(LionWebVersions))}.v{_lionWebVersion.VersionString.Replace('.', '_')}"
            ))
            .WithBody(AsStatements(
                Language.Entities.Ordered().SelectMany(EntityConstructorInitialization)
                    .Append(GenFactoryInitialization())
            ));

    private StatementSyntax GenFactoryInitialization() =>
        Assignment("_factory", NewCall([This()], _names.FactoryType));

    private IEnumerable<StatementSyntax> EntityConstructorInitialization(LanguageEntity entity)
    {
        (var properties, var metaType) = entity switch
        {
            Annotation a => EntityConstructorInitialization(a),
            Concept c => EntityConstructorInitialization(c),
            Interface i => EntityConstructorInitialization(i),
            Enumeration e => EntityConstructorInitialization(e),
            PrimitiveType p => EntityConstructorInitialization(p),
            StructuredDataType s => EntityConstructorInitialization(s),
            _ => throw new ArgumentException($"unsupported entity: {entity}", nameof(entity))
        };

        if (properties.Count == 0)
            return [];

        var result = new List<StatementSyntax>
        {
            Assignment(LanguageFieldName(entity), NewLazy(
                NewCall([entity.GetId().AsLiteral(), ThisExpression()],
                    metaType, properties.ToArray())
            ))
        };

        switch (entity)
        {
            case Classifier classifier:
                result.AddRange(classifier.Features.Ordered().Select(FeatureConstructorInitialization));
                break;
            case Enumeration enumeration:
                result.AddRange(enumeration.Literals.Ordered().Select(LiteralConstructorInitialization));
                break;
            case StructuredDataType structuredDataType:
                result.AddRange(structuredDataType.Fields.Select(FieldConstructorInitialization));
                break;
            case PrimitiveType:
                // fall-through
                break;
            default:
                throw new ArgumentException($"unsupported entity: {entity}", nameof(entity));
        }

        return result;
    }

    #region LanguageEntity

    private (List<(string, ExpressionSyntax)>, TypeSyntax) EntityConstructorInitialization(Annotation annotation)
    {
        var result = KeyName(annotation);
        result.Add(("AnnotatesLazy", NewLazy(AsProperty(annotation.Annotates ?? _builtIns.Node))));
        result.AddRange(Extends(annotation.Extends));
        result.AddRange(Implements("ImplementsLazy", annotation.Implements));
        result.AddRange(Features(annotation));

        return (result, AsType(typeof(AnnotationBase<>), generics: LanguageType));
    }

    private (List<(string, ExpressionSyntax)>, TypeSyntax) EntityConstructorInitialization(Concept concept)
    {
        var result = KeyName(concept);
        result.Add(("Abstract", concept.Abstract.AsLiteral()));
        result.Add(("Partition", concept.Partition.AsLiteral()));
        result.AddRange(Extends(concept.Extends));
        result.AddRange(Implements("ImplementsLazy", concept.Implements));
        result.AddRange(Features(concept));

        return (result, AsType(typeof(ConceptBase<>), generics: LanguageType));
    }

    private (List<(string, ExpressionSyntax)>, TypeSyntax) EntityConstructorInitialization(Interface iface)
    {
        var result = KeyName(iface);
        result.AddRange(Implements("ExtendsLazy", iface.Extends));
        result.AddRange(Features(iface));

        return (result, AsType(typeof(InterfaceBase<>), generics: LanguageType));
    }

    private (List<(string, ExpressionSyntax)>, TypeSyntax) EntityConstructorInitialization(Enumeration enumeration)
    {
        var result = KeyName(enumeration);
        result.Add(("LiteralsLazy", NewLazy(Collection(enumeration.Literals.Ordered().Select(AsProperty)))));

        return (result, AsType(typeof(EnumerationBase<>), generics: LanguageType));
    }

    private (List<(string, ExpressionSyntax)>, TypeSyntax) EntityConstructorInitialization(PrimitiveType primitive) =>
        (KeyName(primitive), AsType(typeof(PrimitiveTypeBase<>), generics: LanguageType));

    private (List<(string, ExpressionSyntax)>, TypeSyntax) EntityConstructorInitialization(
        StructuredDataType structuredDataType)
    {
        var result = KeyName(structuredDataType);
        result.Add(("FieldsLazy", NewLazy(Collection(structuredDataType.Fields.Select(AsProperty)))));

        return (result, AsType(typeof(StructuredDataTypeBase<>), generics: LanguageType));
    }

    private IEnumerable<(string, ExpressionSyntax)> Extends(Classifier? extends)
    {
        if (extends == null)
            return [];

        return [("ExtendsLazy", NewLazy(AsProperty(extends)))];
    }

    private IEnumerable<(string, ExpressionSyntax)> Implements(string key, IEnumerable<Interface>? ifaces)
    {
        var enumerable = ifaces?.Ordered().ToList();
        if (enumerable == null || enumerable.Count == 0)
            return [];

        return [(key, NewLazy(Collection(enumerable.Select(AsProperty))))];
    }

    private IEnumerable<(string, ExpressionSyntax)> Features(Classifier classifier)
    {
        if (!classifier.Features.Any())
            return [];

<<<<<<< HEAD
        return
        [
            ("FeaturesLazy", NewLazy(Collection(classifier.Features.Select(feature => _names.AsProperty(feature)))))
        ];
=======
        return [("FeaturesLazy", NewLazy(Collection(classifier.Features.Ordered().Select(feature => _names.AsProperty(feature)))))];
>>>>>>> 370fda48
    }

    #endregion

    private StatementSyntax FeatureConstructorInitialization(Feature feature)
    {
        var properties = KeyName(feature);
        properties.Add(("Optional", feature.Optional.AsLiteral()));

        TypeSyntax? metaType;
        ExpressionSyntax type;

        switch (feature)
        {
            case Property p:
                metaType = AsType(typeof(PropertyBase<>), generics: LanguageType);
                type = AsProperty(p.Type);
                break;
            case Containment c:
                properties.Add(("Multiple", c.Multiple.AsLiteral()));
                metaType = AsType(typeof(ContainmentBase<>), generics: LanguageType);
                type = AsProperty(c.Type);
                break;
            case Reference c:
                properties.Add(("Multiple", c.Multiple.AsLiteral()));
                metaType = AsType(typeof(ReferenceBase<>), generics: LanguageType);
                type = AsProperty(c.Type);
                break;
            default:
                throw new ArgumentException($"unsupported feature: {feature}", nameof(feature));
        }

        properties.Add(("Type", type));

        return Assignment(LanguageFieldName(feature), NewLazy(
            NewCall(
                [feature.GetId().AsLiteral(), AsProperty(feature.GetFeatureClassifier()), ThisExpression()],
                metaType,
                properties.ToArray()
            )
        ));
    }

    private StatementSyntax LiteralConstructorInitialization(EnumerationLiteral literal)
    {
        var properties = KeyName(literal);

        return Assignment(LanguageFieldName(literal), NewLazy(
            NewCall(
                [literal.GetId().AsLiteral(), AsProperty(literal.GetEnumeration()), ThisExpression()],
                AsType(typeof(EnumerationLiteralBase<>), generics: LanguageType),
                properties.ToArray()
            )
        ));
    }

    private StatementSyntax FieldConstructorInitialization(Field field)
    {
        var properties = KeyName(field);

        properties.Add(("Type", AsProperty(field.Type)));

        return Assignment(LanguageFieldName(field), NewLazy(
            NewCall(
                [field.GetId().AsLiteral(), AsProperty(field.GetStructuredDataType()), ThisExpression()],
                AsType(typeof(FieldBase<>), generics: LanguageType),
                properties.ToArray()
            )
        ));
    }

    private List<(string, ExpressionSyntax)> KeyName(IKeyed keyed) =>
    [
        ("Key", keyed.Key.AsLiteral()),
        ("Name", keyed.Name.AsLiteral())
    ];
}<|MERGE_RESOLUTION|>--- conflicted
+++ resolved
@@ -168,14 +168,7 @@
         if (!classifier.Features.Any())
             return [];
 
-<<<<<<< HEAD
-        return
-        [
-            ("FeaturesLazy", NewLazy(Collection(classifier.Features.Select(feature => _names.AsProperty(feature)))))
-        ];
-=======
         return [("FeaturesLazy", NewLazy(Collection(classifier.Features.Ordered().Select(feature => _names.AsProperty(feature)))))];
->>>>>>> 370fda48
     }
 
     #endregion
