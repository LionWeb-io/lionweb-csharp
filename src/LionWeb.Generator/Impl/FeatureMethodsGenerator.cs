﻿// Copyright 2024 TRUMPF Laser SE and other contributors
// 
// Licensed under the Apache License, Version 2.0 (the "License");
// you may not use this file except in compliance with the License.
// You may obtain a copy of the License at
// 
//     http://www.apache.org/licenses/LICENSE-2.0
// 
// Unless required by applicable law or agreed to in writing, software
// distributed under the License is distributed on an "AS IS" BASIS,
// WITHOUT WARRANTIES OR CONDITIONS OF ANY KIND, either express or implied.
// See the License for the specific language governing permissions and
// limitations under the License.
// 
// SPDX-FileCopyrightText: 2024 TRUMPF Laser SE and other contributors
// SPDX-License-Identifier: Apache-2.0

namespace LionWeb.Generator.Impl;

using Core;
using Core.M2;
using Core.M3;
using Core.Notification;
using Microsoft.CodeAnalysis.CSharp;
using Microsoft.CodeAnalysis.CSharp.Syntax;
using static Microsoft.CodeAnalysis.CSharp.SyntaxFactory;
using static AstExtensions;
using Property = Core.M3.Property;

/// <summary>
/// Generates non-feature-specific concept/annotation members.
/// Covers members:
/// - GetInternal()
/// - SetInternal()
/// - AddInternal()
/// - InsertInternal()
/// - RemoveInternal()
/// - CollectAllSetFeatures()
/// </summary>
<<<<<<< HEAD
internal class FeatureMethodsGenerator(Classifier classifier, GeneratorInputParameters generatorInputParameters)
    : ClassifierGeneratorBase(generatorInputParameters)
=======
public class FeatureMethodsGenerator(
    Classifier classifier,
    INames names,
    LionWebVersions lionWebVersion,
    GeneratorConfig config)
    : ClassifierGeneratorBase(names, lionWebVersion, config)
>>>>>>> 89ab6e8f
{
    /// <inheritdoc cref="FeatureMethodsGenerator"/>
    public IEnumerable<MemberDeclarationSyntax> FeatureMethods()
    {
        if (!FeaturesToImplement(classifier).Any())
            return [];

        IEnumerable<MemberDeclarationSyntax> featureMethods = new List<MemberDeclarationSyntax?>
        {
            GenGetInternal(),
            GenTryGetPropertyRaw(),
            GenTryGetContainmentRaw(),
            GenTryGetContainmentsRaw(),
            GenTryGetReferenceRaw(),
            GenTryGetReferencesRaw(),
            GenSetInternal(),
            GenSetPropertyRaw(),
            GenSetContainmentRaw(),
            GenSetReferenceRaw(),
            GenCollectAllSetFeatures(),
            GenAddContainmentsRaw(),
            GenAddReferencesRaw(),
            GenInsertContainmentsRaw(),
            GenInsertReferencesRaw(),
            GenRemoveContainmentsRaw(),
            GenRemoveReferencesRaw()
        }.Where(m => m is not null)!;

        if (!FeaturesToImplement(classifier).OfType<Link>().Any(link => link.Multiple))
        {
            return featureMethods;
        }

        var addInternal = GenAddInternal();
        var insertInternal = GenInsertInternal();
        var removeInternal = GenRemoveInternal();

        featureMethods = featureMethods
            .Append(addInternal)
            .Append(insertInternal)
            .Append(removeInternal);

        return featureMethods;
    }

    #region GetInternal

    private MethodDeclarationSyntax GenGetInternal() =>
        Method("GetInternal", AsType(typeof(bool)), [
                Param("feature", NullableType(AsType(typeof(Feature)))),
                Param("result", NullableType(AsType(typeof(object))))
                    .WithModifiers(AsModifiers(SyntaxKind.OutKeyword))
            ])
            .WithModifiers(AsModifiers(SyntaxKind.ProtectedKeyword, SyntaxKind.OverrideKeyword))
            .Xdoc(XdocInheritDoc())
            .WithBody(AsStatements(new List<StatementSyntax>
                {
                    IfStatement(ParseExpression("base.GetInternal(feature, out result)"), ReturnTrue())
                }
                .Concat(FeaturesToImplement(classifier).Select(GenGetInternal))
                .Append(ReturnStatement(false.AsLiteral()))
            ));

    private StatementSyntax GenGetInternal(Feature feature) =>
        IfStatement(GenEqualsIdentityFeature(feature),
            AsStatements([
                Assignment("result", FeatureProperty(feature)),
                ReturnTrue()
            ])
        );

    #endregion

    #region TryGetRaw

    private MethodDeclarationSyntax? GenTryGetPropertyRaw() =>
        AbstractGetRaw("TryGetPropertyRaw", typeof(Property), NullableType(AsType(typeof(object))),
            PropertiesToImplement());

    private MethodDeclarationSyntax? GenTryGetContainmentRaw() =>
        AbstractGetRaw("TryGetContainmentRaw", typeof(Containment), NullableType(AsType(typeof(IReadableNode))),
            ContainmentsToImplement(false));

    private MethodDeclarationSyntax? GenTryGetContainmentsRaw() =>
        AbstractGetRaw("TryGetContainmentsRaw", typeof(Containment), AsType(typeof(IReadOnlyList<IReadableNode>)),
            ContainmentsToImplement(true));

    private MethodDeclarationSyntax? GenTryGetReferenceRaw() =>
        AbstractGetRaw("TryGetReferenceRaw", typeof(Reference), NullableType(AsType(typeof(IReferenceTarget))),
            ReferencesToImplement(false));

    private MethodDeclarationSyntax? GenTryGetReferencesRaw() =>
        AbstractGetRaw("TryGetReferencesRaw", typeof(Reference), AsType(typeof(IReadOnlyList<IReferenceTarget>)),
            ReferencesToImplement(true));

    private MethodDeclarationSyntax? AbstractGetRaw(string methodName, Type featureType, TypeSyntax resultType,
        IReadOnlyList<Feature> features) =>
        features.Count == 0
            ? null
            : Method(methodName, AsType(typeof(bool)), [
                    Param("feature", AsType(featureType)),
                    Param("result", resultType)
                        .WithModifiers(AsModifiers(SyntaxKind.OutKeyword))
                ])
                .WithModifiers(AsModifiers(SyntaxKind.ProtectedKeyword, SyntaxKind.OverrideKeyword))
                .WithBody(AsStatements(new List<StatementSyntax>
                    {
                        IfStatement(ParseExpression($"base.{methodName}(feature, out result)"), ReturnTrue())
                    }
                    .Concat(features.Select(GenGetInternalRaw))
                    .Append(ReturnStatement(false.AsLiteral()))
                ));

    private StatementSyntax GenGetInternalRaw(Feature feature) =>
        IfStatement(GenEqualsIdentityFeature(feature),
            AsStatements([
                Assignment("result", FeatureField(feature)),
                ReturnTrue()
            ])
        );

    #endregion

    #region SetInternal

    private MethodDeclarationSyntax GenSetInternal()
    {
        TypeSyntax type = AsType(typeof(INotificationId));
        return Method("SetInternal", AsType(typeof(bool)), [
                Param("feature", NullableType(AsType(typeof(Feature)))),
                Param("value", NullableType(AsType(typeof(object))))
            ])
            .WithModifiers(AsModifiers(SyntaxKind.ProtectedKeyword, SyntaxKind.OverrideKeyword))
            .Xdoc(XdocInheritDoc())
            .WithBody(AsStatements(new List<StatementSyntax>
                {
                    IfStatement(ParseExpression("base.SetInternal(feature, value)"),
                        ReturnTrue())
                }
                .Concat(FeaturesToImplement(classifier).Select(GenSetInternal))
                .Append(ReturnStatement(false.AsLiteral()))
            ));
    }

    private StatementSyntax GenSetInternal(Feature feature)
    {
        List<StatementSyntax> body = feature switch
        {
            Property { Optional: false } reqProp => GenSetInternalRequiredProperty(reqProp),
            Property { Optional: true } reqProp => GenSetInternalOptionalProperty(reqProp),
            Containment { Optional: false, Multiple: false } singleReqContainment => GenSetInternalSingleRequiredContainment(singleReqContainment),
            Containment { Optional: true, Multiple: false } singleOptContainment => GenSetInternalSingleOptionalContainment(singleOptContainment),
            Reference { Optional: false, Multiple: false } singleReqReference => GenSetInternalSingleRequiredReference(singleReqReference),
            Reference { Optional: true, Multiple: false } singleOptReference => GenSetInternalSingleOptionalReference(singleOptReference),
            Containment { Optional: true, Multiple: true } multiCont => GenSetInternalMultiOptionalContainment(multiCont),
            Containment { Optional: false, Multiple: true } multiCont => GenSetInternalMultiRequiredContainment(multiCont),
            Reference { Optional: true, Multiple: true } multiRef => GenSetInternalMultiOptionalReference(multiRef),
            Reference { Optional: false, Multiple: true } multiRef => GenSetInternalMultiRequiredReference(multiRef),
            _ => throw new ArgumentException($"unsupported feature: {feature}", nameof(feature))
        };

        return IfStatement(
            GenEqualsIdentityFeature(feature),
            AsStatements(body)
        );
    }

    private List<StatementSyntax> GenSetInternalRequiredProperty(Property property) =>
    [
        IfStatement(
            IsPatternExpression(IdentifierName("value"), AsTypePattern(property)),
            AsStatements([
                ExpressionStatement(
                    InvocationExpression(
                        IdentifierName(FeatureSet(property)), AsArguments([IdentifierName("v")]))),
                ReturnTrue()
            ])
        ),
        GenThrowInvalidValueException()
    ];

    private List<StatementSyntax> GenSetInternalOptionalProperty(Property property) =>
    [
        IfStatement(
            IsPatternExpression(IdentifierName("value"), NullOrTypePattern(property)),
            AsStatements([
                ExpressionStatement(
                    InvocationExpression(
                        IdentifierName(FeatureSet(property)), AsArguments([CastValueType(property)]))),
                ReturnTrue()
            ])
        ),
        GenThrowInvalidValueException()
    ];

    private List<StatementSyntax> GenSetInternalSingleRequiredContainment(Containment containment) =>
    [
        GenSetInternalSingleRequiredLink(containment, true),
        GenThrowInvalidValueException()
    ];

    private List<StatementSyntax> GenSetInternalSingleRequiredReference(Reference reference) =>
    [
        GenSetInternalSingleRequiredLink(reference, false),
        GenSetInternalSingleReference(reference),
        GenThrowInvalidValueException()
    ];

    private IfStatementSyntax GenSetInternalSingleRequiredLink(Link link, bool writeable) =>
        IfStatement(
            IsPatternExpression(IdentifierName("value"), AsTypePattern(link, writeable: writeable)),
            AsStatements([
                ExpressionStatement(
                    InvocationExpression(
                        IdentifierName(FeatureSet(link)),
                        AsArguments([IdentifierName("v")]))),
                ReturnTrue()
            ])
        );

    private IfStatementSyntax GenSetInternalSingleReference(Reference reference) =>
        IfStatement(
            IsPatternExpression(IdentifierName("value"), DeclarationPattern(
                    AsType(typeof(ReferenceTarget)),
                    SingleVariableDesignation(Identifier("target"))
                )
            ),
            AsStatements([
                ExpressionStatement(
                    InvocationExpression(
                        IdentifierName(FeatureSet(reference)),
                        AsArguments([IdentifierName("target")]))),
                ReturnTrue()
            ])
        );

    private List<StatementSyntax> GenSetInternalSingleOptionalContainment(Containment containment) =>
    [
        GenSetInternalSingleOptionalLink(containment, true),
        GenThrowInvalidValueException()
    ];

    private List<StatementSyntax> GenSetInternalSingleOptionalReference(Reference reference) =>
    [
        GenSetInternalSingleOptionalLink(reference, false),
        GenSetInternalSingleReference(reference),
        GenThrowInvalidValueException()
    ];

    private IfStatementSyntax GenSetInternalSingleOptionalLink(Link link, bool writeable) =>
        IfStatement(
            IsPatternExpression(IdentifierName("value"), NullOrTypePattern(link, writeable: writeable)),
            AsStatements([
                ExpressionStatement(
                    InvocationExpression(
                        IdentifierName(FeatureSet(link)),
                        AsArguments([CastValueType(link, writeable: writeable)]))),
                ReturnTrue()
            ])
        );

    private List<StatementSyntax> GenSetInternalMultiOptionalContainment(Containment containment) =>
    [
        ExpressionStatement(CallGeneric("SetOptionalMultipleContainment", AsType(containment.Type, writeable:true), IdentifierName("value"), MetaProperty(containment), FeatureField(containment), FeatureSetRaw(containment))),
        ReturnTrue()
    ];

    private List<StatementSyntax> GenSetInternalMultiRequiredContainment(Containment containment) =>
    [
        ExpressionStatement(CallGeneric("SetRequiredMultipleContainment", AsType(containment.Type, writeable:true), IdentifierName("value"), MetaProperty(containment), FeatureField(containment), FeatureSetRaw(containment))),
        ReturnTrue()
    ];

    private List<StatementSyntax> GenSetInternalMultiOptionalReference(Reference reference) =>
    [
        ExpressionStatement(CallGeneric("SetOptionalMultipleReference", AsType(reference.Type), IdentifierName("value"), MetaProperty(reference), FeatureField(reference), FeatureSetRaw(reference))),
        ReturnTrue()
    ];

    private List<StatementSyntax> GenSetInternalMultiRequiredReference(Reference reference) =>
    [
        ExpressionStatement(CallGeneric("SetRequiredMultipleReference", AsType(reference.Type), IdentifierName("value"), MetaProperty(reference), FeatureField(reference), FeatureSetRaw(reference))),
        ReturnTrue()
    ];

    #region Raw

    #region SetRaw

    private MethodDeclarationSyntax? GenSetPropertyRaw() =>
        AbstractGenSetRaw("SetPropertyRaw", NullableType(AsType(typeof(object))), PropertiesToImplement(),
            (p, _) => GenSetSingleFeatureRaw(p));

    private MethodDeclarationSyntax? GenSetContainmentRaw() =>
        AbstractGenSetRaw("SetContainmentRaw", NullableType(AsType(typeof(IWritableNode))),
            ContainmentsToImplement(false),
            (c, _) => GenSetSingleFeatureRaw(c, writeable: true));

    private MethodDeclarationSyntax? GenSetReferenceRaw() =>
        AbstractGenSetRaw("SetReferenceRaw", NullableType(AsType(typeof(ReferenceTarget))),
            ReferencesToImplement(false),
            (feature, _) => IfStatement(
                GenEqualsIdentityFeature(feature),
                ReturnStatement(Call(FeatureSetRaw(feature).ToString(), IdentifierName("value")))
            ));

    private IfStatementSyntax GenSetSingleFeatureRaw(Feature feature, bool writeable = false) =>
        IfStatement(
            And(
                GenEqualsIdentityFeature(feature),
                IsPatternExpression(IdentifierName("value"), NullOrTypePattern(feature, writeable: writeable))
            ),
            ReturnStatement(Call(FeatureSetRaw(feature).ToString(), CastValueType(feature, writeable: writeable)))
        );

    #endregion

    #region AddRaw

    private MethodDeclarationSyntax? GenAddContainmentsRaw() =>
        AbstractGenSetRaw("AddContainmentsRaw", AsType(typeof(IWritableNode)),
            ContainmentsToImplement(true),
            (feature, i) =>
            {
                var variableName = $"v{i}";
                return IfStatement(
                    And(
                        GenEqualsIdentityFeature(feature),
                        IsPatternExpression(IdentifierName("value"), AsTypePattern(feature, variableName, writeable: true))
                    ),
                    ReturnStatement(Call(LinkAddRaw(feature).ToString(), IdentifierName(variableName)))
                );
            });

    private MethodDeclarationSyntax? GenAddReferencesRaw() =>
        AbstractGenSetRaw("AddReferencesRaw", AsType(typeof(ReferenceTarget)),
            ReferencesToImplement(true),
            (feature, _) => IfStatement(
                GenEqualsIdentityFeature(feature),
                ReturnStatement(Call(LinkAddRaw(feature).ToString(), IdentifierName("value")))
            ));

    #endregion

    #region InsertRaw

    private MethodDeclarationSyntax? GenInsertContainmentsRaw() =>
        AbstractInsertRaw("InsertContainmentsRaw", AsType(typeof(IWritableNode)),
            ContainmentsToImplement(true),
            (feature, i) =>
            {
                var variableName = $"v{i}";
                return IfStatement(
                    And(
                        GenEqualsIdentityFeature(feature),
                        IsPatternExpression(IdentifierName("value"), AsTypePattern(feature, variableName, writeable: true))
                    ),
                    ReturnStatement(Call(LinkInsertRaw(feature).ToString(), IdentifierName("index"),
                        IdentifierName(variableName)))
                );
            });

    private MethodDeclarationSyntax? GenInsertReferencesRaw() =>
        AbstractInsertRaw("InsertReferencesRaw", AsType(typeof(ReferenceTarget)),
            ReferencesToImplement(true),
            (feature, _) => IfStatement(
                GenEqualsIdentityFeature(feature),
                ReturnStatement(Call(LinkInsertRaw(feature).ToString(), IdentifierName("index"),
                    IdentifierName("value")))
            ));

    private MethodDeclarationSyntax? AbstractInsertRaw<T>(string methodName, TypeSyntax resultType,
        IReadOnlyList<T> features, Func<T, int, StatementSyntax> converter) where T : Feature =>
        features.Count == 0
            ? null
            : Method(methodName, AsType(typeof(bool)), [
                    Param("feature", AsType(typeof(T))),
                    Param("index", AsType(typeof(int))),
                    Param("value", resultType)
                ])
                .WithModifiers(AsModifiers(SyntaxKind.ProtectedKeyword, SyntaxKind.OverrideKeyword))
                .WithBody(AsStatements(new List<StatementSyntax>
                    {
                        IfStatement(ParseExpression($"base.{methodName}(feature, index, value)"),
                            ReturnTrue())
                    }
                    .Concat(features.Select(converter))
                    .Append(ReturnStatement(false.AsLiteral()))
                ));

    #endregion

    #region RemoveRaw

    private MethodDeclarationSyntax? GenRemoveContainmentsRaw() =>
        AbstractGenSetRaw("RemoveContainmentsRaw", AsType(typeof(IWritableNode)),
            ContainmentsToImplement(true),
            (feature, i) =>
            {
                var variableName = $"v{i}";
                return IfStatement(
                    And(
                        GenEqualsIdentityFeature(feature),
                        IsPatternExpression(IdentifierName("value"), AsTypePattern(feature, variableName, writeable: true))
                    ),
                    ReturnStatement(Call(LinkRemoveRaw(feature).ToString(), IdentifierName(variableName)))
                );
            });

    private MethodDeclarationSyntax? GenRemoveReferencesRaw() =>
        AbstractGenSetRaw("RemoveReferencesRaw", AsType(typeof(ReferenceTarget)),
            ReferencesToImplement(true),
            (feature, _) => IfStatement(
                GenEqualsIdentityFeature(feature),
                ReturnStatement(Call(LinkRemoveRaw(feature).ToString(), IdentifierName("value")))
            ));

    #endregion

    private MethodDeclarationSyntax? AbstractGenSetRaw<T>(string methodName, TypeSyntax resultType,
        IReadOnlyList<T> features, Func<T, int, StatementSyntax> converter) where T : Feature =>
        features.Count == 0
            ? null
            : Method(methodName, AsType(typeof(bool)), [
                    Param("feature", AsType(typeof(T))),
                    Param("value", resultType)
                ])
                .WithModifiers(AsModifiers(SyntaxKind.ProtectedKeyword, SyntaxKind.OverrideKeyword))
                .WithBody(AsStatements(new List<StatementSyntax>
                    {
                        IfStatement(ParseExpression($"base.{methodName}(feature, value)"),
                            ReturnTrue())
                    }
                    .Concat(features.Select(converter))
                    .Append(ReturnStatement(false.AsLiteral()))
                ));
    
    #endregion

    private BinaryPatternSyntax NullOrTypePattern(Feature feature, bool writeable = false) =>
        BinaryPattern(
            SyntaxKind.OrPattern,
            ConstantPattern(Null()),
            TypePattern(AsType(feature.GetFeatureType(), true, writeable: writeable))
        );

    private DeclarationPatternSyntax AsTypePattern(Feature feature, bool writeable = false) =>
        AsTypePattern(feature, "v", writeable);

    private DeclarationPatternSyntax AsTypePattern(Feature feature, string variableName, bool writeable = false) =>
        DeclarationPattern(
            AsType(feature.GetFeatureType(), true, writeable: writeable),
            SingleVariableDesignation(Identifier(variableName))
        );

    private ThrowStatementSyntax GenThrowInvalidValueException() =>
        ThrowStatement(
            NewCall([IdentifierName("feature"), IdentifierName("value")], AsType(typeof(InvalidValueException)))
        );

    private CastExpressionSyntax CastValueType(Feature feature, bool writeable = false) =>
        CastExpression(NullableType(AsType(feature.GetFeatureType(), true, writeable: writeable)),
            IdentifierName("value"));

    private InvocationExpressionSyntax AsNodesCall(Link link, bool writeable = false)
    {
        var invocationExpressionSyntax = InvocationExpression(
            MemberAccess(MetaProperty(link),
                Generic("AsNodes", AsType(link.Type, true, writeable: writeable))
            ),
            AsArguments([IdentifierName("value")])
        );

        return invocationExpressionSyntax;
    }

    #endregion

    #region AddInternal

    private MethodDeclarationSyntax GenAddInternal() =>
        Method("AddInternal", AsType(typeof(bool)), [
                Param("link", NullableType(AsType(typeof(Link)))),
                Param("value", AsType(typeof(IEnumerable<IReadableNode>)))
            ])
            .WithModifiers(AsModifiers(SyntaxKind.ProtectedKeyword, SyntaxKind.OverrideKeyword))
            .Xdoc(XdocInheritDoc())
            .WithBody(AsStatements(new List<StatementSyntax>
                {
                    IfStatement(ParseExpression("base.AddInternal(link, value)"),
                        ReturnTrue())
                }
                .Concat(FeaturesToImplement(classifier).OfType<Link>().Where(l => l.Multiple).Select(GenAddInternal))
                .Append(ReturnStatement(false.AsLiteral()))
            ));

    private StatementSyntax GenAddInternal(Link link)
    {
        List<StatementSyntax> body = link switch
        {
            Containment containment => GenAddInternalMultipleContainment(containment, writeable: true),
            Reference reference => GenAddInternalMultipleReference(reference),
            _ => throw new ArgumentException($"unsupported link: {link}", nameof(link))
        };

        return IfStatement(
            GenEqualsIdentityLink(link),
            AsStatements(body)
        );
    }

    private List<StatementSyntax> GenAddInternalMultipleReference(Reference reference) =>
    [
        ExpressionStatement(
            InvocationExpression(
                IdentifierName(AddLink(reference)), AsArguments([AsNodesCall(reference)]))),
        ReturnTrue()
    ];

    private List<StatementSyntax> GenAddInternalMultipleContainment(Containment containment, bool writeable) =>
    [
        ExpressionStatement(
            InvocationExpression(
                IdentifierName(AddLink(containment)), AsArguments([AsNodesCall(containment, writeable)]))),
        ReturnTrue()
    ];

    #endregion

    #region InsertInternal

    private MethodDeclarationSyntax GenInsertInternal() =>
        Method("InsertInternal", AsType(typeof(bool)), [
                Param("link", NullableType(AsType(typeof(Link)))),
                Param("index", AsType(typeof(int))),
                Param("value", AsType(typeof(IEnumerable<IReadableNode>)))
            ])
            .WithModifiers(AsModifiers(SyntaxKind.ProtectedKeyword, SyntaxKind.OverrideKeyword))
            .Xdoc(XdocInheritDoc())
            .WithBody(AsStatements(new List<StatementSyntax>
                {
                    IfStatement(ParseExpression("base.InsertInternal(link, index, value)"),
                        ReturnTrue())
                }
                .Concat(FeaturesToImplement(classifier).OfType<Link>().Where(l => l.Multiple).Select(GenInsertInternal))
                .Append(ReturnStatement(false.AsLiteral()))
            ));


    private StatementSyntax GenInsertInternal(Link link)
    {
        List<StatementSyntax> body = link switch
        {
            Containment containment => GenInsertInternalMultipleContainment(containment, writeable: true),
            Reference reference => GenInsertInternalMultipleReference(reference),
            _ => throw new ArgumentException($"unsupported link: {link}", nameof(link))
        };

        return IfStatement(
            GenEqualsIdentityLink(link),
            AsStatements(body)
        );
    }

    private List<StatementSyntax> GenInsertInternalMultipleReference(Reference reference) =>
    [
        ExpressionStatement(
            InvocationExpression(
                IdentifierName(InsertLink(reference)), AsArguments([IdentifierName("index"), AsNodesCall(reference)]))),
        ReturnTrue()
    ];

    private List<StatementSyntax> GenInsertInternalMultipleContainment(Containment containment, bool writeable) =>
    [
        ExpressionStatement(
            InvocationExpression(
                IdentifierName(InsertLink(containment)),
                AsArguments([IdentifierName("index"), AsNodesCall(containment, writeable)]))),
        ReturnTrue()
    ];

    #endregion

    #region RemoveInternal

    private MethodDeclarationSyntax GenRemoveInternal() =>
        Method("RemoveInternal", AsType(typeof(bool)), [
                Param("link", NullableType(AsType(typeof(Link)))),
                Param("value", AsType(typeof(IEnumerable<IReadableNode>)))
            ])
            .WithModifiers(AsModifiers(SyntaxKind.ProtectedKeyword, SyntaxKind.OverrideKeyword))
            .Xdoc(XdocInheritDoc())
            .WithBody(AsStatements(new List<StatementSyntax>
                {
                    IfStatement(ParseExpression("base.RemoveInternal(link, value)"),
                        ReturnTrue())
                }
                .Concat(FeaturesToImplement(classifier).OfType<Link>().Where(l => l.Multiple).Select(GenRemoveInternal))
                .Append(ReturnStatement(false.AsLiteral()))
            ));

    #endregion

    private StatementSyntax GenRemoveInternal(Link link)
    {
        List<StatementSyntax> body = link switch
        {
            Containment containment => GenRemoveInternalMultipleContainment(containment, writeable: true),
            Reference reference => GenRemoveInternalMultipleReference(reference),
            _ => throw new ArgumentException($"unsupported link: {link}", nameof(link))
        };

        return IfStatement(
            GenEqualsIdentityLink(link),
            AsStatements(body)
        );
    }

    private List<StatementSyntax> GenRemoveInternalMultipleReference(Reference reference) =>
    [
        ExpressionStatement(
            InvocationExpression(
                IdentifierName(RemoveLink(reference)), AsArguments([AsNodesCall(reference)]))),
        ReturnTrue()
    ];

    private List<StatementSyntax> GenRemoveInternalMultipleContainment(Containment containment, bool writeable) =>
    [
        ExpressionStatement(
            InvocationExpression(
                IdentifierName(RemoveLink(containment)),
                AsArguments([AsNodesCall(containment, writeable)]))),
        ReturnTrue()
    ];

    #region CollectAllSetFeatures

    private MethodDeclarationSyntax GenCollectAllSetFeatures() =>
        Method("CollectAllSetFeatures", AsType(typeof(IEnumerable<Feature>)))
            .WithModifiers(AsModifiers(SyntaxKind.PublicKeyword, SyntaxKind.OverrideKeyword))
            .Xdoc(XdocInheritDoc())
            .WithBody(AsStatements(
                new List<StatementSyntax>
                    {
                        ParseStatement("List<Feature> result = base.CollectAllSetFeatures().ToList();")
                    }
                    .Concat(FeaturesToImplement(classifier).Select(GenCollectAllSetFeatures))
                    .Append(ReturnStatement(IdentifierName("result")))
            ));

    private StatementSyntax GenCollectAllSetFeatures(Feature feature) =>
        IfStatement(
            InvocationExpression(IdentifierName(FeatureTryGet(feature)))
                .WithArgumentList(ArgumentList(SingletonSeparatedList(
                    Argument(Underscore())
                        .WithRefOrOutKeyword(Token(SyntaxKind.OutKeyword))
                ))),
            ExpressionStatement(InvocationExpression(
                MemberAccess(IdentifierName("result"), IdentifierName("Add")),
                AsArguments([MetaProperty(feature)])
            ))
        );

    #endregion

    private ReturnStatementSyntax ReturnTrue() =>
        ReturnStatement(true.AsLiteral());

    private InvocationExpressionSyntax GenEqualsIdentityFeature(Feature feature) =>
        InvocationExpression(MemberAccess(MetaProperty(feature), IdentifierName("EqualsIdentity")),
            AsArguments([IdentifierName("feature")])
        );

    private InvocationExpressionSyntax GenEqualsIdentityLink(Link link) =>
        InvocationExpression(MemberAccess(MetaProperty(link), IdentifierName("EqualsIdentity")),
            AsArguments([IdentifierName("link")])
        );

    private List<Property> PropertiesToImplement() =>
        FeaturesToImplement(classifier).OfType<Property>().ToList();

    private List<Containment> ContainmentsToImplement(bool multiple) =>
        FeaturesToImplement(classifier)
            .OfType<Containment>()
            .Where(c => c.Multiple == multiple)
            .ToList();

    private List<Reference> ReferencesToImplement(bool multiple) =>
        FeaturesToImplement(classifier)
            .OfType<Reference>()
            .Where(r => r.Multiple == multiple)
            .ToList();
}<|MERGE_RESOLUTION|>--- conflicted
+++ resolved
@@ -23,6 +23,7 @@
 using Core.Notification;
 using Microsoft.CodeAnalysis.CSharp;
 using Microsoft.CodeAnalysis.CSharp.Syntax;
+using Names;
 using static Microsoft.CodeAnalysis.CSharp.SyntaxFactory;
 using static AstExtensions;
 using Property = Core.M3.Property;
@@ -37,17 +38,12 @@
 /// - RemoveInternal()
 /// - CollectAllSetFeatures()
 /// </summary>
-<<<<<<< HEAD
-internal class FeatureMethodsGenerator(Classifier classifier, GeneratorInputParameters generatorInputParameters)
-    : ClassifierGeneratorBase(generatorInputParameters)
-=======
 public class FeatureMethodsGenerator(
     Classifier classifier,
     INames names,
     LionWebVersions lionWebVersion,
     GeneratorConfig config)
     : ClassifierGeneratorBase(names, lionWebVersion, config)
->>>>>>> 89ab6e8f
 {
     /// <inheritdoc cref="FeatureMethodsGenerator"/>
     public IEnumerable<MemberDeclarationSyntax> FeatureMethods()
