// Copyright 2024 TRUMPF Laser SE and other contributors
// 
// Licensed under the Apache License, Version 2.0 (the "License")
// you may not use this file except in compliance with the License.
// You may obtain a copy of the License at
// 
//     http://www.apache.org/licenses/LICENSE-2.0
// 
// Unless required by applicable law or agreed to in writing, software
// distributed under the License is distributed on an "AS IS" BASIS,
// WITHOUT WARRANTIES OR CONDITIONS OF ANY KIND, either express or implied.
// See the License for the specific language governing permissions and
// limitations under the License.
// 
// SPDX-FileCopyrightText: 2024 TRUMPF Laser SE and other contributors
// SPDX-License-Identifier: Apache-2.0

#pragma warning disable CS1591 // Missing XML comment for publicly visible type or member

using Io.Lionweb.Mps.Specific;
<<<<<<< HEAD
=======
using LionWeb.Core;
>>>>>>> 370fda48
using LionWeb.Core.M2;
using LionWeb.Core.M3;

// ReSharper disable SuggestVarOrType_SimpleTypes

public class TestLanguagesDefinitions
{
<<<<<<< HEAD
    public Language ALang { get; private set; }
    public Language BLang {get; private set;}
    public Language TinyRefLang {get; private set;}
    public Language SdtLang {get; private set;}
    
    public List<Language> MixedLangs { get; private set; }

    public TestLanguagesDefinitions()
    {
        CreateALangBLang();
        CreateTinyRefLang();
        CreateSdtLang();
        CreateMixedLangs();
    }

    private void CreateALangBLang()
    {
        var aLang = new DynamicLanguage("id-ALang") { Key = "key-ALang", Name = "ALang", Version = "1" };
=======
    private static readonly LionWebVersions _lionWebVersion = LionWebVersions.Current;

    public readonly Language ALang;
    public readonly Language BLang;
    public readonly Language TinyRefLang;

    public TestLanguagesDefinitions()
    {
        var aLang = new DynamicLanguage("id-ALang", _lionWebVersion)
        {
            Key = "key-ALang", Name = "ALang", Version = "1"
        };
>>>>>>> 370fda48
        var aConcept = aLang.Concept("id-AConcept", "key-AConcept", "AConcept");
        aConcept.AddAnnotations([
            new ConceptDescription("aaa-desc")
            {
                ConceptAlias = "AConcept Alias",
                ConceptShortDescription = """
                                          This is my
                                            Des
                                          crip
                                             tion
                                          """
            }
        ]);
        var aEnum = aLang.Enumeration("id-aEnum", "key-AEnum", "AEnum");

        var bLang = new DynamicLanguage("id-BLang", _lionWebVersion)
        {
            Key = "key-BLang", Name = "BLang", Version = "2"
        };
        var bConcept = bLang.Concept("id-BConcept", "key-BConcept", "BConcept");
        bConcept.AddAnnotations([new ConceptDescription("xxx") { ConceptShortDescription = "Some enum" }]);

        aLang.AddDependsOn([bLang]);
        bLang.AddDependsOn([aLang]);

        aEnum.EnumerationLiteral("id-left", "key-left", "left");
        aEnum.EnumerationLiteral("id-right", "key-right", "right");

        aConcept.Reference("id-AConcept-BRef", "key-BRef", "BRef").IsOptional().OfType(bConcept);
        bConcept.Reference("id-BConcept-ARef", "key-ARef", "ARef").IsOptional().OfType(aConcept);
        bConcept.Property("id-BConcept-AEnumProp", "key-AEnumProp", "AEnumProp").OfType(aEnum);

        ALang = aLang;
        BLang = bLang;
    }

<<<<<<< HEAD
    private void CreateTinyRefLang()
    {
        var tinyRefLang = new DynamicLanguage("id-TinyRefLang") { Key = "key-tinyRefLang", Name = "TinyRefLang", Version = "0" };
=======

        var tinyRefLang =
            new DynamicLanguage("id-TinyRefLang", _lionWebVersion)
            {
                Key = "key-tinyRefLang", Name = "TinyRefLang", Version = "0"
            };
>>>>>>> 370fda48
        var myConcept = new DynamicConcept("id-Concept", tinyRefLang) { Key = "key-MyConcept", Name = "MyConcept" };
        tinyRefLang.AddEntities([myConcept]);

        var singularRef =
            new DynamicReference("id-MyConcept-singularRef", myConcept)
            {
                Key = "key-MyConcept-singularRef", Name = "singularRef", Type = myConcept
            };
        var multivalueRef = new DynamicReference("id-Concept-multivaluedRef", myConcept)
        {
            Key = "key-MyConcept-multivaluedRef", Name = "multivaluedRef", Type = myConcept, Multiple = true
        };
        myConcept.AddFeatures([singularRef, multivalueRef]);

        TinyRefLang = tinyRefLang;
    }

    private void CreateSdtLang()
    {
        var sdtLang = new DynamicLanguage("id-SDTLang") { Key = "key-SDTLang", Name = "SDTLang", Version = "0"};
        var sdtConcept = sdtLang.Concept("id-SDTConcept", "key-SDTConcept", "SDTConcept");
        var currency = sdtLang.Enumeration("id-SDTCurrency", "key-SDTCurrency", "Currency");
        var amount = sdtLang.StructuredDataType("id-SDTAmount", "key-SDTAmount", "Amount");
        var dec = sdtLang.StructuredDataType("id-SDTDecimal", "key-SDTDecimal", "Decimal");
        var complex = sdtLang.StructuredDataType("id-SDTComplexNumber", "key-SDTComplexNumber", "ComplexNumber");
        var fqn = sdtLang.StructuredDataType("id-SDTFullyQualifiedName", "key-SDTFullyQualifiedName", "FullyQualifiedName");
        
        sdtConcept.Property("id-SDTamountField", "key-SDTamountField", "amount").OfType(amount);
        sdtConcept.Property("id-SDTDecimalField", "key-SDTDecimalField", "decimal").OfType(dec);
        sdtConcept.Property("id-SDTComplexField", "key-SDTComplexField", "complex").OfType(complex);
        sdtConcept.Property("id-SDTFqnField", "key-SDTFqnField", "fqn").OfType(fqn);
        
        currency.EnumerationLiteral("id-SDT-eur", "key-SDTEur", "EUR");
        currency.EnumerationLiteral("id-SDT-gbp", "key-SDTGbp", "GBP");

        amount.Field("id-SDTValue", "key-SDTValue", "value").OfType(dec);
        amount.Field("id-SDTCurrency", "key-SDTCurrency", "currency").OfType(currency);
        amount.Field("id-SDTDigital", "key-SDTDigital", "digital").OfType(BuiltInsLanguage.Instance.Boolean);
        
        dec.Field("id-SDTInt", "key-SDTInt", "int").OfType(BuiltInsLanguage.Instance.Integer);
        dec.Field("id-SDTFrac", "key-SDTFrac", "frac").OfType(BuiltInsLanguage.Instance.Integer);

        complex.Field("id-SDTReal", "key-SDTReal", "real").OfType(dec);
        complex.Field("id-SDTImaginary", "key-SDTImaginary", "imaginary").OfType(dec);

        fqn.Field("id-SDT-FQN-name", "key-SDTFqnName", "name").OfType(BuiltInsLanguage.Instance.String);
        fqn.Field("id-SDT-FQN-nested", "key-SDTFqnNested", "nested").OfType(fqn);
        
        // Shape:
        //     A
        //    / \
        //   B   C
        //    \ / \
        //     D   E -- B
        //          \
        //           F -- C

        var a = sdtLang.StructuredDataType("id-SDTA", "key-SDTA", "A");
        var b = sdtLang.StructuredDataType("id-SDTB", "key-SDTB", "B");
        var c = sdtLang.StructuredDataType("id-SDCT", "key-SDCT", "C");
        var d = sdtLang.StructuredDataType("id-SDD", "key-SDD", "D");
        var e = sdtLang.StructuredDataType("id-SDE", "key-SDE", "E");
        var f = sdtLang.StructuredDataType("id-SDF", "key-SDF", "F");
        
        sdtConcept.Property("id-SDTAField", "key-SDTAField", "A").OfType(a);
        
        a.Field("id-SDTaName", "key-SDTaName", "name").OfType(BuiltInsLanguage.Instance.String);
        b.Field("id-SDTbName", "key-SDTbName", "name").OfType(BuiltInsLanguage.Instance.String);
        c.Field("id-SDTcName", "key-SDTcName", "name").OfType(BuiltInsLanguage.Instance.String);
        d.Field("id-SDTdName", "key-SDTdName", "name").OfType(BuiltInsLanguage.Instance.String);
        e.Field("id-SDTeName", "key-SDTeName", "name").OfType(BuiltInsLanguage.Instance.String);
        f.Field("id-SDTfName", "key-SDTfName", "name").OfType(BuiltInsLanguage.Instance.String);
        
        a.Field("id-SDTa2b", "key-SDTa2b", "a2b").OfType(b);
        a.Field("id-SDTa2c", "key-SDTa2c", "a2c").OfType(c);
        b.Field("id-SDTb2d", "key-SDTb2d", "b2d").OfType(d);
        c.Field("id-SDTc2d", "key-SDTc2d", "c2d").OfType(d);
        c.Field("id-SDTc2e", "key-SDTc2e", "c2e").OfType(e);
        e.Field("id-SDTe2f", "key-SDTf", "e2f").OfType(f);
        e.Field("id-SDTe2b", "key-SDTb", "e2b").OfType(b);
        f.Field("id-SDTf2c", "key-SDTf2c", "f2c").OfType(c);
        
        SdtLang = sdtLang;
    }

    private void CreateMixedLangs()
    {
        var mixedBasePropertyLang = new DynamicLanguage("id-mixedBasePropertyLang") { Key = "key-mixedBasePropertyLang", Name = "MixedBasePropertyLang", Version = "1" };
        var mixedBaseContainmentLang = new DynamicLanguage("id-mixedBaseContainmentLang") { Key = "key-mixedBaseContainmentLang", Name = "MixedBaseContainmentLang", Version = "1" };
        var mixedBaseReferenceLang = new DynamicLanguage("id-mixedBaseReferenceLang") { Key = "key-mixedBaseReferenceLang", Name = "MixedBaseReferenceLang", Version = "1" };
        var mixedBaseConceptLang = new DynamicLanguage("id-mixedBaseConceptLang") { Key = "key-mixedBaseConceptLang", Name = "MixedBaseConceptLang", Version = "1" };
        var mixedConceptLang = new DynamicLanguage("id-mixedConceptLang") { Key = "key-mixedConceptLang", Name = "MixedConceptLang", Version = "1" };
        var mixedDirectEnumLang = new DynamicLanguage("id-mixedDirectEnumLang") { Key = "key-mixedDirectEnumLang", Name = "MixedDirectEnumLang", Version = "1" };
        var mixedNestedEnumLang = new DynamicLanguage("id-mixedNestedEnumLang") { Key = "key-mixedNestedEnumLang", Name = "MixedNestedEnumLang", Version = "1" };
        var mixedDirectSdtLang = new DynamicLanguage("id-mixedDirectSdtLang") { Key = "key-mixedDirectSdtLang", Name = "MixedDirectSdtLang", Version = "1" };
        var mixedNestedSdtLang = new DynamicLanguage("id-mixedNestedSdtLang") { Key = "key-mixedNestedSdtLang", Name = "MixedNestedSdtLang", Version = "1" };
        
        var nestedSdt = mixedNestedSdtLang.StructuredDataType("id-nestedSdt", "key-nestedSdt", "NestedSdt");
        nestedSdt.Field("id-nestedSdtField", "key-nestedSdtField", "nestedSdtField").OfType(BuiltInsLanguage.Instance.String);
        
        var nestedEnum = mixedNestedEnumLang.Enumeration("id-nestedEnum", "key-nestedEnum", "NestedEnum");
        nestedEnum.EnumerationLiteral("id-nestedLiteralA", "key-nestedLiteralA", "nestedLiteralA");
        
        var directSdt = mixedDirectSdtLang.StructuredDataType("id-directSdt", "key-directSdt", "DirectSdt");
        directSdt.Field("id-directSdtEnum", "key-directSdtEnum", "directSdtEnum").OfType(nestedEnum);
        directSdt.Field("id-directSdtSdt", "key-directSdtSdt", "directSdtSdt").OfType(nestedSdt);
        
        mixedDirectSdtLang.AddDependsOn([mixedNestedEnumLang, mixedNestedSdtLang]);
        
        var directEnum = mixedDirectEnumLang.Enumeration("id-directEnum", "key-directEnum", "DirectEnum");
        directEnum.EnumerationLiteral("id-directEnumA", "key-directEnumA", "directEnumA");
        
        var basePropertyIface = mixedBasePropertyLang.Interface("id-basePropertyIface", "key-basePropertyIface","BasePropertyIface");
        basePropertyIface.Property("id-basePropertyIface-prop", "key-basePropertyIface-prop", "Prop").OfType(BuiltInsLanguage.Instance.String);
        
        var baseContainmentIface = mixedBaseContainmentLang.Interface("id-baseContainmentIface", "key-baseContainmentIface", "BaseContainmentIface");
        baseContainmentIface.Containment("id-baseContainemntIface-cont", "key-baseContainmentIface-cont", "Cont").OfType(BuiltInsLanguage.Instance.Node);
        
        var baseReferenceIface = mixedBaseReferenceLang.Interface("id-baseReferenceIface", "key-baseReferenceIface", "BaseReferenceIface");
        baseReferenceIface.Reference("id-baseReferenceIface-ref", "key-baseReferenceIface-ref", "Ref").OfType(BuiltInsLanguage.Instance.Node);
        
        var baseConcept = mixedBaseConceptLang.Concept("id-baseConcept", "key-baseConcept", "BaseConcept").IsAbstract().Implementing(basePropertyIface, baseContainmentIface, baseReferenceIface);
        baseConcept.Property("id-enumProp", "key-enumProp", "enumProp").OfType(directEnum);
        baseConcept.Property("id-sdtProp", "key-sdtProp", "sdtProp").OfType(directSdt);
        
        mixedBaseConceptLang.AddDependsOn([mixedBasePropertyLang, mixedBaseContainmentLang, mixedBaseReferenceLang, mixedDirectEnumLang, mixedDirectSdtLang]);
        
        mixedConceptLang.Concept("id-mixedConcept", "key-mixedConcept", "MixedConcept").Extending(baseConcept);
        mixedConceptLang.AddDependsOn([mixedBaseConceptLang]);
        
        MixedLangs = [mixedBasePropertyLang, mixedBaseContainmentLang, mixedBaseReferenceLang, mixedBaseConceptLang, mixedConceptLang, mixedDirectEnumLang, mixedNestedEnumLang, mixedDirectSdtLang, mixedNestedSdtLang];
    }
}<|MERGE_RESOLUTION|>--- conflicted
+++ resolved
@@ -1,245 +1,219 @@
-// Copyright 2024 TRUMPF Laser SE and other contributors
-// 
-// Licensed under the Apache License, Version 2.0 (the "License")
-// you may not use this file except in compliance with the License.
-// You may obtain a copy of the License at
-// 
-//     http://www.apache.org/licenses/LICENSE-2.0
-// 
-// Unless required by applicable law or agreed to in writing, software
-// distributed under the License is distributed on an "AS IS" BASIS,
-// WITHOUT WARRANTIES OR CONDITIONS OF ANY KIND, either express or implied.
-// See the License for the specific language governing permissions and
-// limitations under the License.
-// 
-// SPDX-FileCopyrightText: 2024 TRUMPF Laser SE and other contributors
-// SPDX-License-Identifier: Apache-2.0
-
-#pragma warning disable CS1591 // Missing XML comment for publicly visible type or member
-
-using Io.Lionweb.Mps.Specific;
-<<<<<<< HEAD
-=======
-using LionWeb.Core;
->>>>>>> 370fda48
-using LionWeb.Core.M2;
-using LionWeb.Core.M3;
-
-// ReSharper disable SuggestVarOrType_SimpleTypes
-
-public class TestLanguagesDefinitions
-{
-<<<<<<< HEAD
-    public Language ALang { get; private set; }
-    public Language BLang {get; private set;}
-    public Language TinyRefLang {get; private set;}
-    public Language SdtLang {get; private set;}
-    
-    public List<Language> MixedLangs { get; private set; }
-
-    public TestLanguagesDefinitions()
-    {
-        CreateALangBLang();
-        CreateTinyRefLang();
-        CreateSdtLang();
-        CreateMixedLangs();
-    }
-
-    private void CreateALangBLang()
-    {
-        var aLang = new DynamicLanguage("id-ALang") { Key = "key-ALang", Name = "ALang", Version = "1" };
-=======
-    private static readonly LionWebVersions _lionWebVersion = LionWebVersions.Current;
-
-    public readonly Language ALang;
-    public readonly Language BLang;
-    public readonly Language TinyRefLang;
-
-    public TestLanguagesDefinitions()
-    {
-        var aLang = new DynamicLanguage("id-ALang", _lionWebVersion)
-        {
-            Key = "key-ALang", Name = "ALang", Version = "1"
-        };
->>>>>>> 370fda48
-        var aConcept = aLang.Concept("id-AConcept", "key-AConcept", "AConcept");
-        aConcept.AddAnnotations([
-            new ConceptDescription("aaa-desc")
-            {
-                ConceptAlias = "AConcept Alias",
-                ConceptShortDescription = """
-                                          This is my
-                                            Des
-                                          crip
-                                             tion
-                                          """
-            }
-        ]);
-        var aEnum = aLang.Enumeration("id-aEnum", "key-AEnum", "AEnum");
-
-        var bLang = new DynamicLanguage("id-BLang", _lionWebVersion)
-        {
-            Key = "key-BLang", Name = "BLang", Version = "2"
-        };
-        var bConcept = bLang.Concept("id-BConcept", "key-BConcept", "BConcept");
-        bConcept.AddAnnotations([new ConceptDescription("xxx") { ConceptShortDescription = "Some enum" }]);
-
-        aLang.AddDependsOn([bLang]);
-        bLang.AddDependsOn([aLang]);
-
-        aEnum.EnumerationLiteral("id-left", "key-left", "left");
-        aEnum.EnumerationLiteral("id-right", "key-right", "right");
-
-        aConcept.Reference("id-AConcept-BRef", "key-BRef", "BRef").IsOptional().OfType(bConcept);
-        bConcept.Reference("id-BConcept-ARef", "key-ARef", "ARef").IsOptional().OfType(aConcept);
-        bConcept.Property("id-BConcept-AEnumProp", "key-AEnumProp", "AEnumProp").OfType(aEnum);
-
-        ALang = aLang;
-        BLang = bLang;
-    }
-
-<<<<<<< HEAD
-    private void CreateTinyRefLang()
-    {
-        var tinyRefLang = new DynamicLanguage("id-TinyRefLang") { Key = "key-tinyRefLang", Name = "TinyRefLang", Version = "0" };
-=======
-
-        var tinyRefLang =
-            new DynamicLanguage("id-TinyRefLang", _lionWebVersion)
-            {
-                Key = "key-tinyRefLang", Name = "TinyRefLang", Version = "0"
-            };
->>>>>>> 370fda48
-        var myConcept = new DynamicConcept("id-Concept", tinyRefLang) { Key = "key-MyConcept", Name = "MyConcept" };
-        tinyRefLang.AddEntities([myConcept]);
-
-        var singularRef =
-            new DynamicReference("id-MyConcept-singularRef", myConcept)
-            {
-                Key = "key-MyConcept-singularRef", Name = "singularRef", Type = myConcept
-            };
-        var multivalueRef = new DynamicReference("id-Concept-multivaluedRef", myConcept)
-        {
-            Key = "key-MyConcept-multivaluedRef", Name = "multivaluedRef", Type = myConcept, Multiple = true
-        };
-        myConcept.AddFeatures([singularRef, multivalueRef]);
-
-        TinyRefLang = tinyRefLang;
-    }
-
-    private void CreateSdtLang()
-    {
-        var sdtLang = new DynamicLanguage("id-SDTLang") { Key = "key-SDTLang", Name = "SDTLang", Version = "0"};
-        var sdtConcept = sdtLang.Concept("id-SDTConcept", "key-SDTConcept", "SDTConcept");
-        var currency = sdtLang.Enumeration("id-SDTCurrency", "key-SDTCurrency", "Currency");
-        var amount = sdtLang.StructuredDataType("id-SDTAmount", "key-SDTAmount", "Amount");
-        var dec = sdtLang.StructuredDataType("id-SDTDecimal", "key-SDTDecimal", "Decimal");
-        var complex = sdtLang.StructuredDataType("id-SDTComplexNumber", "key-SDTComplexNumber", "ComplexNumber");
-        var fqn = sdtLang.StructuredDataType("id-SDTFullyQualifiedName", "key-SDTFullyQualifiedName", "FullyQualifiedName");
-        
-        sdtConcept.Property("id-SDTamountField", "key-SDTamountField", "amount").OfType(amount);
-        sdtConcept.Property("id-SDTDecimalField", "key-SDTDecimalField", "decimal").OfType(dec);
-        sdtConcept.Property("id-SDTComplexField", "key-SDTComplexField", "complex").OfType(complex);
-        sdtConcept.Property("id-SDTFqnField", "key-SDTFqnField", "fqn").OfType(fqn);
-        
-        currency.EnumerationLiteral("id-SDT-eur", "key-SDTEur", "EUR");
-        currency.EnumerationLiteral("id-SDT-gbp", "key-SDTGbp", "GBP");
-
-        amount.Field("id-SDTValue", "key-SDTValue", "value").OfType(dec);
-        amount.Field("id-SDTCurrency", "key-SDTCurrency", "currency").OfType(currency);
-        amount.Field("id-SDTDigital", "key-SDTDigital", "digital").OfType(BuiltInsLanguage.Instance.Boolean);
-        
-        dec.Field("id-SDTInt", "key-SDTInt", "int").OfType(BuiltInsLanguage.Instance.Integer);
-        dec.Field("id-SDTFrac", "key-SDTFrac", "frac").OfType(BuiltInsLanguage.Instance.Integer);
-
-        complex.Field("id-SDTReal", "key-SDTReal", "real").OfType(dec);
-        complex.Field("id-SDTImaginary", "key-SDTImaginary", "imaginary").OfType(dec);
-
-        fqn.Field("id-SDT-FQN-name", "key-SDTFqnName", "name").OfType(BuiltInsLanguage.Instance.String);
-        fqn.Field("id-SDT-FQN-nested", "key-SDTFqnNested", "nested").OfType(fqn);
-        
-        // Shape:
-        //     A
-        //    / \
-        //   B   C
-        //    \ / \
-        //     D   E -- B
-        //          \
-        //           F -- C
-
-        var a = sdtLang.StructuredDataType("id-SDTA", "key-SDTA", "A");
-        var b = sdtLang.StructuredDataType("id-SDTB", "key-SDTB", "B");
-        var c = sdtLang.StructuredDataType("id-SDCT", "key-SDCT", "C");
-        var d = sdtLang.StructuredDataType("id-SDD", "key-SDD", "D");
-        var e = sdtLang.StructuredDataType("id-SDE", "key-SDE", "E");
-        var f = sdtLang.StructuredDataType("id-SDF", "key-SDF", "F");
-        
-        sdtConcept.Property("id-SDTAField", "key-SDTAField", "A").OfType(a);
-        
-        a.Field("id-SDTaName", "key-SDTaName", "name").OfType(BuiltInsLanguage.Instance.String);
-        b.Field("id-SDTbName", "key-SDTbName", "name").OfType(BuiltInsLanguage.Instance.String);
-        c.Field("id-SDTcName", "key-SDTcName", "name").OfType(BuiltInsLanguage.Instance.String);
-        d.Field("id-SDTdName", "key-SDTdName", "name").OfType(BuiltInsLanguage.Instance.String);
-        e.Field("id-SDTeName", "key-SDTeName", "name").OfType(BuiltInsLanguage.Instance.String);
-        f.Field("id-SDTfName", "key-SDTfName", "name").OfType(BuiltInsLanguage.Instance.String);
-        
-        a.Field("id-SDTa2b", "key-SDTa2b", "a2b").OfType(b);
-        a.Field("id-SDTa2c", "key-SDTa2c", "a2c").OfType(c);
-        b.Field("id-SDTb2d", "key-SDTb2d", "b2d").OfType(d);
-        c.Field("id-SDTc2d", "key-SDTc2d", "c2d").OfType(d);
-        c.Field("id-SDTc2e", "key-SDTc2e", "c2e").OfType(e);
-        e.Field("id-SDTe2f", "key-SDTf", "e2f").OfType(f);
-        e.Field("id-SDTe2b", "key-SDTb", "e2b").OfType(b);
-        f.Field("id-SDTf2c", "key-SDTf2c", "f2c").OfType(c);
-        
-        SdtLang = sdtLang;
-    }
-
-    private void CreateMixedLangs()
-    {
-        var mixedBasePropertyLang = new DynamicLanguage("id-mixedBasePropertyLang") { Key = "key-mixedBasePropertyLang", Name = "MixedBasePropertyLang", Version = "1" };
-        var mixedBaseContainmentLang = new DynamicLanguage("id-mixedBaseContainmentLang") { Key = "key-mixedBaseContainmentLang", Name = "MixedBaseContainmentLang", Version = "1" };
-        var mixedBaseReferenceLang = new DynamicLanguage("id-mixedBaseReferenceLang") { Key = "key-mixedBaseReferenceLang", Name = "MixedBaseReferenceLang", Version = "1" };
-        var mixedBaseConceptLang = new DynamicLanguage("id-mixedBaseConceptLang") { Key = "key-mixedBaseConceptLang", Name = "MixedBaseConceptLang", Version = "1" };
-        var mixedConceptLang = new DynamicLanguage("id-mixedConceptLang") { Key = "key-mixedConceptLang", Name = "MixedConceptLang", Version = "1" };
-        var mixedDirectEnumLang = new DynamicLanguage("id-mixedDirectEnumLang") { Key = "key-mixedDirectEnumLang", Name = "MixedDirectEnumLang", Version = "1" };
-        var mixedNestedEnumLang = new DynamicLanguage("id-mixedNestedEnumLang") { Key = "key-mixedNestedEnumLang", Name = "MixedNestedEnumLang", Version = "1" };
-        var mixedDirectSdtLang = new DynamicLanguage("id-mixedDirectSdtLang") { Key = "key-mixedDirectSdtLang", Name = "MixedDirectSdtLang", Version = "1" };
-        var mixedNestedSdtLang = new DynamicLanguage("id-mixedNestedSdtLang") { Key = "key-mixedNestedSdtLang", Name = "MixedNestedSdtLang", Version = "1" };
-        
-        var nestedSdt = mixedNestedSdtLang.StructuredDataType("id-nestedSdt", "key-nestedSdt", "NestedSdt");
-        nestedSdt.Field("id-nestedSdtField", "key-nestedSdtField", "nestedSdtField").OfType(BuiltInsLanguage.Instance.String);
-        
-        var nestedEnum = mixedNestedEnumLang.Enumeration("id-nestedEnum", "key-nestedEnum", "NestedEnum");
-        nestedEnum.EnumerationLiteral("id-nestedLiteralA", "key-nestedLiteralA", "nestedLiteralA");
-        
-        var directSdt = mixedDirectSdtLang.StructuredDataType("id-directSdt", "key-directSdt", "DirectSdt");
-        directSdt.Field("id-directSdtEnum", "key-directSdtEnum", "directSdtEnum").OfType(nestedEnum);
-        directSdt.Field("id-directSdtSdt", "key-directSdtSdt", "directSdtSdt").OfType(nestedSdt);
-        
-        mixedDirectSdtLang.AddDependsOn([mixedNestedEnumLang, mixedNestedSdtLang]);
-        
-        var directEnum = mixedDirectEnumLang.Enumeration("id-directEnum", "key-directEnum", "DirectEnum");
-        directEnum.EnumerationLiteral("id-directEnumA", "key-directEnumA", "directEnumA");
-        
-        var basePropertyIface = mixedBasePropertyLang.Interface("id-basePropertyIface", "key-basePropertyIface","BasePropertyIface");
-        basePropertyIface.Property("id-basePropertyIface-prop", "key-basePropertyIface-prop", "Prop").OfType(BuiltInsLanguage.Instance.String);
-        
-        var baseContainmentIface = mixedBaseContainmentLang.Interface("id-baseContainmentIface", "key-baseContainmentIface", "BaseContainmentIface");
-        baseContainmentIface.Containment("id-baseContainemntIface-cont", "key-baseContainmentIface-cont", "Cont").OfType(BuiltInsLanguage.Instance.Node);
-        
-        var baseReferenceIface = mixedBaseReferenceLang.Interface("id-baseReferenceIface", "key-baseReferenceIface", "BaseReferenceIface");
-        baseReferenceIface.Reference("id-baseReferenceIface-ref", "key-baseReferenceIface-ref", "Ref").OfType(BuiltInsLanguage.Instance.Node);
-        
-        var baseConcept = mixedBaseConceptLang.Concept("id-baseConcept", "key-baseConcept", "BaseConcept").IsAbstract().Implementing(basePropertyIface, baseContainmentIface, baseReferenceIface);
-        baseConcept.Property("id-enumProp", "key-enumProp", "enumProp").OfType(directEnum);
-        baseConcept.Property("id-sdtProp", "key-sdtProp", "sdtProp").OfType(directSdt);
-        
-        mixedBaseConceptLang.AddDependsOn([mixedBasePropertyLang, mixedBaseContainmentLang, mixedBaseReferenceLang, mixedDirectEnumLang, mixedDirectSdtLang]);
-        
-        mixedConceptLang.Concept("id-mixedConcept", "key-mixedConcept", "MixedConcept").Extending(baseConcept);
-        mixedConceptLang.AddDependsOn([mixedBaseConceptLang]);
-        
-        MixedLangs = [mixedBasePropertyLang, mixedBaseContainmentLang, mixedBaseReferenceLang, mixedBaseConceptLang, mixedConceptLang, mixedDirectEnumLang, mixedNestedEnumLang, mixedDirectSdtLang, mixedNestedSdtLang];
-    }
+// Copyright 2024 TRUMPF Laser SE and other contributors
+// 
+// Licensed under the Apache License, Version 2.0 (the "License")
+// you may not use this file except in compliance with the License.
+// You may obtain a copy of the License at
+// 
+//     http://www.apache.org/licenses/LICENSE-2.0
+// 
+// Unless required by applicable law or agreed to in writing, software
+// distributed under the License is distributed on an "AS IS" BASIS,
+// WITHOUT WARRANTIES OR CONDITIONS OF ANY KIND, either express or implied.
+// See the License for the specific language governing permissions and
+// limitations under the License.
+// 
+// SPDX-FileCopyrightText: 2024 TRUMPF Laser SE and other contributors
+// SPDX-License-Identifier: Apache-2.0
+
+#pragma warning disable CS1591 // Missing XML comment for publicly visible type or member
+
+using Io.Lionweb.Mps.Specific;
+using LionWeb.Core.M2;
+using LionWeb.Core.M3;
+
+// ReSharper disable SuggestVarOrType_SimpleTypes
+
+public class TestLanguagesDefinitions
+{
+    private static readonly LionWebVersions _lionWebVersion = LionWebVersions.Current;
+    
+    public Language ALang { get; private set; }
+    public Language BLang {get; private set;}
+    public Language TinyRefLang {get; private set;}
+    public Language SdtLang {get; private set;}
+    
+    public List<Language> MixedLangs { get; private set; }
+
+    public TestLanguagesDefinitions()
+    {
+        CreateALangBLang();
+        CreateTinyRefLang();
+        CreateSdtLang();
+        CreateMixedLangs();
+    }
+
+    private void CreateALangBLang()
+    {
+        var aLang = new DynamicLanguage("id-ALang") { Key = "key-ALang", Name = "ALang", Version = "1" };
+        var aConcept = aLang.Concept("id-AConcept", "key-AConcept", "AConcept");
+        aConcept.AddAnnotations([
+            new ConceptDescription("aaa-desc")
+            {
+                ConceptAlias = "AConcept Alias",
+                ConceptShortDescription = """
+                                          This is my
+                                            Des
+                                          crip
+                                             tion
+                                          """
+            }
+        ]);
+        var aEnum = aLang.Enumeration("id-aEnum", "key-AEnum", "AEnum");
+
+        var bLang = new DynamicLanguage("id-BLang", _lionWebVersion)
+        {
+            Key = "key-BLang", Name = "BLang", Version = "2"
+        };
+        var bConcept = bLang.Concept("id-BConcept", "key-BConcept", "BConcept");
+        bConcept.AddAnnotations([new ConceptDescription("xxx") { ConceptShortDescription = "Some enum" }]);
+
+        aLang.AddDependsOn([bLang]);
+        bLang.AddDependsOn([aLang]);
+
+        aEnum.EnumerationLiteral("id-left", "key-left", "left");
+        aEnum.EnumerationLiteral("id-right", "key-right", "right");
+
+        aConcept.Reference("id-AConcept-BRef", "key-BRef", "BRef").IsOptional().OfType(bConcept);
+        bConcept.Reference("id-BConcept-ARef", "key-ARef", "ARef").IsOptional().OfType(aConcept);
+        bConcept.Property("id-BConcept-AEnumProp", "key-AEnumProp", "AEnumProp").OfType(aEnum);
+
+        ALang = aLang;
+        BLang = bLang;
+    }
+
+    private void CreateTinyRefLang()
+    {
+        var tinyRefLang = new DynamicLanguage("id-TinyRefLang") { Key = "key-tinyRefLang", Name = "TinyRefLang", Version = "0" };
+        var myConcept = new DynamicConcept("id-Concept", tinyRefLang) { Key = "key-MyConcept", Name = "MyConcept" };
+        tinyRefLang.AddEntities([myConcept]);
+
+        var singularRef =
+            new DynamicReference("id-MyConcept-singularRef", myConcept)
+            {
+                Key = "key-MyConcept-singularRef", Name = "singularRef", Type = myConcept
+            };
+        var multivalueRef = new DynamicReference("id-Concept-multivaluedRef", myConcept)
+        {
+            Key = "key-MyConcept-multivaluedRef", Name = "multivaluedRef", Type = myConcept, Multiple = true
+        };
+        myConcept.AddFeatures([singularRef, multivalueRef]);
+
+        TinyRefLang = tinyRefLang;
+    }
+
+    private void CreateSdtLang()
+    {
+        var sdtLang = new DynamicLanguage("id-SDTLang") { Key = "key-SDTLang", Name = "SDTLang", Version = "0"};
+        var sdtConcept = sdtLang.Concept("id-SDTConcept", "key-SDTConcept", "SDTConcept");
+        var currency = sdtLang.Enumeration("id-SDTCurrency", "key-SDTCurrency", "Currency");
+        var amount = sdtLang.StructuredDataType("id-SDTAmount", "key-SDTAmount", "Amount");
+        var dec = sdtLang.StructuredDataType("id-SDTDecimal", "key-SDTDecimal", "Decimal");
+        var complex = sdtLang.StructuredDataType("id-SDTComplexNumber", "key-SDTComplexNumber", "ComplexNumber");
+        var fqn = sdtLang.StructuredDataType("id-SDTFullyQualifiedName", "key-SDTFullyQualifiedName", "FullyQualifiedName");
+        
+        sdtConcept.Property("id-SDTamountField", "key-SDTamountField", "amount").OfType(amount);
+        sdtConcept.Property("id-SDTDecimalField", "key-SDTDecimalField", "decimal").OfType(dec);
+        sdtConcept.Property("id-SDTComplexField", "key-SDTComplexField", "complex").OfType(complex);
+        sdtConcept.Property("id-SDTFqnField", "key-SDTFqnField", "fqn").OfType(fqn);
+        
+        currency.EnumerationLiteral("id-SDT-eur", "key-SDTEur", "EUR");
+        currency.EnumerationLiteral("id-SDT-gbp", "key-SDTGbp", "GBP");
+
+        amount.Field("id-SDTValue", "key-SDTValue", "value").OfType(dec);
+        amount.Field("id-SDTCurrency", "key-SDTCurrency", "currency").OfType(currency);
+        amount.Field("id-SDTDigital", "key-SDTDigital", "digital").OfType(BuiltInsLanguage.Instance.Boolean);
+        
+        dec.Field("id-SDTInt", "key-SDTInt", "int").OfType(BuiltInsLanguage.Instance.Integer);
+        dec.Field("id-SDTFrac", "key-SDTFrac", "frac").OfType(BuiltInsLanguage.Instance.Integer);
+
+        complex.Field("id-SDTReal", "key-SDTReal", "real").OfType(dec);
+        complex.Field("id-SDTImaginary", "key-SDTImaginary", "imaginary").OfType(dec);
+
+        fqn.Field("id-SDT-FQN-name", "key-SDTFqnName", "name").OfType(BuiltInsLanguage.Instance.String);
+        fqn.Field("id-SDT-FQN-nested", "key-SDTFqnNested", "nested").OfType(fqn);
+        
+        // Shape:
+        //     A
+        //    / \
+        //   B   C
+        //    \ / \
+        //     D   E -- B
+        //          \
+        //           F -- C
+
+        var a = sdtLang.StructuredDataType("id-SDTA", "key-SDTA", "A");
+        var b = sdtLang.StructuredDataType("id-SDTB", "key-SDTB", "B");
+        var c = sdtLang.StructuredDataType("id-SDCT", "key-SDCT", "C");
+        var d = sdtLang.StructuredDataType("id-SDD", "key-SDD", "D");
+        var e = sdtLang.StructuredDataType("id-SDE", "key-SDE", "E");
+        var f = sdtLang.StructuredDataType("id-SDF", "key-SDF", "F");
+        
+        sdtConcept.Property("id-SDTAField", "key-SDTAField", "A").OfType(a);
+        
+        a.Field("id-SDTaName", "key-SDTaName", "name").OfType(BuiltInsLanguage.Instance.String);
+        b.Field("id-SDTbName", "key-SDTbName", "name").OfType(BuiltInsLanguage.Instance.String);
+        c.Field("id-SDTcName", "key-SDTcName", "name").OfType(BuiltInsLanguage.Instance.String);
+        d.Field("id-SDTdName", "key-SDTdName", "name").OfType(BuiltInsLanguage.Instance.String);
+        e.Field("id-SDTeName", "key-SDTeName", "name").OfType(BuiltInsLanguage.Instance.String);
+        f.Field("id-SDTfName", "key-SDTfName", "name").OfType(BuiltInsLanguage.Instance.String);
+        
+        a.Field("id-SDTa2b", "key-SDTa2b", "a2b").OfType(b);
+        a.Field("id-SDTa2c", "key-SDTa2c", "a2c").OfType(c);
+        b.Field("id-SDTb2d", "key-SDTb2d", "b2d").OfType(d);
+        c.Field("id-SDTc2d", "key-SDTc2d", "c2d").OfType(d);
+        c.Field("id-SDTc2e", "key-SDTc2e", "c2e").OfType(e);
+        e.Field("id-SDTe2f", "key-SDTf", "e2f").OfType(f);
+        e.Field("id-SDTe2b", "key-SDTb", "e2b").OfType(b);
+        f.Field("id-SDTf2c", "key-SDTf2c", "f2c").OfType(c);
+        
+        SdtLang = sdtLang;
+    }
+
+    private void CreateMixedLangs()
+    {
+        var mixedBasePropertyLang = new DynamicLanguage("id-mixedBasePropertyLang") { Key = "key-mixedBasePropertyLang", Name = "MixedBasePropertyLang", Version = "1" };
+        var mixedBaseContainmentLang = new DynamicLanguage("id-mixedBaseContainmentLang") { Key = "key-mixedBaseContainmentLang", Name = "MixedBaseContainmentLang", Version = "1" };
+        var mixedBaseReferenceLang = new DynamicLanguage("id-mixedBaseReferenceLang") { Key = "key-mixedBaseReferenceLang", Name = "MixedBaseReferenceLang", Version = "1" };
+        var mixedBaseConceptLang = new DynamicLanguage("id-mixedBaseConceptLang") { Key = "key-mixedBaseConceptLang", Name = "MixedBaseConceptLang", Version = "1" };
+        var mixedConceptLang = new DynamicLanguage("id-mixedConceptLang") { Key = "key-mixedConceptLang", Name = "MixedConceptLang", Version = "1" };
+        var mixedDirectEnumLang = new DynamicLanguage("id-mixedDirectEnumLang") { Key = "key-mixedDirectEnumLang", Name = "MixedDirectEnumLang", Version = "1" };
+        var mixedNestedEnumLang = new DynamicLanguage("id-mixedNestedEnumLang") { Key = "key-mixedNestedEnumLang", Name = "MixedNestedEnumLang", Version = "1" };
+        var mixedDirectSdtLang = new DynamicLanguage("id-mixedDirectSdtLang") { Key = "key-mixedDirectSdtLang", Name = "MixedDirectSdtLang", Version = "1" };
+        var mixedNestedSdtLang = new DynamicLanguage("id-mixedNestedSdtLang") { Key = "key-mixedNestedSdtLang", Name = "MixedNestedSdtLang", Version = "1" };
+        
+        var nestedSdt = mixedNestedSdtLang.StructuredDataType("id-nestedSdt", "key-nestedSdt", "NestedSdt");
+        nestedSdt.Field("id-nestedSdtField", "key-nestedSdtField", "nestedSdtField").OfType(BuiltInsLanguage.Instance.String);
+        
+        var nestedEnum = mixedNestedEnumLang.Enumeration("id-nestedEnum", "key-nestedEnum", "NestedEnum");
+        nestedEnum.EnumerationLiteral("id-nestedLiteralA", "key-nestedLiteralA", "nestedLiteralA");
+        
+        var directSdt = mixedDirectSdtLang.StructuredDataType("id-directSdt", "key-directSdt", "DirectSdt");
+        directSdt.Field("id-directSdtEnum", "key-directSdtEnum", "directSdtEnum").OfType(nestedEnum);
+        directSdt.Field("id-directSdtSdt", "key-directSdtSdt", "directSdtSdt").OfType(nestedSdt);
+        
+        mixedDirectSdtLang.AddDependsOn([mixedNestedEnumLang, mixedNestedSdtLang]);
+        
+        var directEnum = mixedDirectEnumLang.Enumeration("id-directEnum", "key-directEnum", "DirectEnum");
+        directEnum.EnumerationLiteral("id-directEnumA", "key-directEnumA", "directEnumA");
+        
+        var basePropertyIface = mixedBasePropertyLang.Interface("id-basePropertyIface", "key-basePropertyIface","BasePropertyIface");
+        basePropertyIface.Property("id-basePropertyIface-prop", "key-basePropertyIface-prop", "Prop").OfType(BuiltInsLanguage.Instance.String);
+        
+        var baseContainmentIface = mixedBaseContainmentLang.Interface("id-baseContainmentIface", "key-baseContainmentIface", "BaseContainmentIface");
+        baseContainmentIface.Containment("id-baseContainemntIface-cont", "key-baseContainmentIface-cont", "Cont").OfType(BuiltInsLanguage.Instance.Node);
+        
+        var baseReferenceIface = mixedBaseReferenceLang.Interface("id-baseReferenceIface", "key-baseReferenceIface", "BaseReferenceIface");
+        baseReferenceIface.Reference("id-baseReferenceIface-ref", "key-baseReferenceIface-ref", "Ref").OfType(BuiltInsLanguage.Instance.Node);
+        
+        var baseConcept = mixedBaseConceptLang.Concept("id-baseConcept", "key-baseConcept", "BaseConcept").IsAbstract().Implementing(basePropertyIface, baseContainmentIface, baseReferenceIface);
+        baseConcept.Property("id-enumProp", "key-enumProp", "enumProp").OfType(directEnum);
+        baseConcept.Property("id-sdtProp", "key-sdtProp", "sdtProp").OfType(directSdt);
+        
+        mixedBaseConceptLang.AddDependsOn([mixedBasePropertyLang, mixedBaseContainmentLang, mixedBaseReferenceLang, mixedDirectEnumLang, mixedDirectSdtLang]);
+        
+        mixedConceptLang.Concept("id-mixedConcept", "key-mixedConcept", "MixedConcept").Extending(baseConcept);
+        mixedConceptLang.AddDependsOn([mixedBaseConceptLang]);
+        
+        MixedLangs = [mixedBasePropertyLang, mixedBaseContainmentLang, mixedBaseReferenceLang, mixedBaseConceptLang, mixedConceptLang, mixedDirectEnumLang, mixedNestedEnumLang, mixedDirectSdtLang, mixedNestedSdtLang];
+    }
 }