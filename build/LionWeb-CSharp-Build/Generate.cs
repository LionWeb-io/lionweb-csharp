--- conflicted
+++ resolved
@@ -65,16 +65,6 @@
 [
     // TODO  get this working:
     // new Names(M3Language.Instance, "LionWeb.Duplicate.M3"),
-<<<<<<< HEAD
-    new(libraryLanguage, "Examples.Library.M2"),
-    new(multiLanguage, "Examples.Multi.M2") { NamespaceMappings = { [libraryLanguage] = "Examples.Library.M2" } },
-    new(withEnumLanguage, "Examples.WithEnum.M2"),
-    new(shapesLanguage, "Examples.Shapes.M2"),
-    new(aLang, "Examples.Circular.A") { NamespaceMappings = { [bLang] = "Examples.Circular.B" } },
-    new(bLang, "Examples.Circular.B") { NamespaceMappings = { [aLang] = "Examples.Circular.A" } },
-    new(tinyRefLang, "Examples.TinyRefLang"),
-    new(deprecatedLang, "Examples.DeprecatedLang"),
-=======
     new (libraryLanguage, "Examples.Library.M2"),
     new (multiLanguage, "Examples.Multi.M2")
     {
@@ -92,7 +82,6 @@
     },
     new (tinyRefLang, "Examples.TinyRefLang"),
     new (deprecatedLang, "Examples.DeprecatedLang")
->>>>>>> 072ddcaf
 ];
 
 
