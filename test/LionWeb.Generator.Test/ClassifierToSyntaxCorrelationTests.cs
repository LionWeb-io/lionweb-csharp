﻿namespace LionWeb.Generator.Test;

using Core;
using Core.Test.Languages.Generated.V2023_1.MultiInheritLang;
using Core.Test.Languages.Generated.V2023_1.TestLanguage;
using GeneratorExtensions;
using Microsoft.CodeAnalysis.CSharp.Syntax;
using Names;

[TestClass]
public class ClassifierToSyntaxCorrelationTests
{
    [TestMethod]
    public void concept_and_annotation_as_classifiers()
    {
        LionWebVersions lionWebVersion = LionWebVersions.v2023_1;
        var testLanguage = new TestLanguageLanguage("testLanguage");

        var generator = new GeneratorFacade
        {
            Names = new Names(testLanguage, "TestLanguage"), LionWebVersion = lionWebVersion
        };

        var compilationUnit = generator.Generate();
        var correlationManager = generator.Correlator;

        Assert.HasCount(4, correlationManager.Correlations.OfType<ClassifierToMainCorrelation>());

        var linkTestCorrelation = correlationManager
            .FindAll<ClassifierToMainCorrelation>(testLanguage.LinkTestConcept)
            .Single();
<<<<<<< HEAD
        var currentLinkTest = linkTestCorrelation.LookupIn(compilationUnit);
=======
        var currentLinkTest = linkTestCorrelation.ExtractFrom(compilationUnit);
        Assert.IsInstanceOfType<ClassifierToMainCorrelation>(linkTestCorrelation);
>>>>>>> d8ddcbc8
        Assert.IsInstanceOfType<ClassDeclarationSyntax>(currentLinkTest);
        Assert.AreEqual(nameof(testLanguage.LinkTestConcept), currentLinkTest.Identifier.ToString());
        Assert.IsTrue(compilationUnit.Contains(currentLinkTest));

        var dataTypeTestCorrelation = correlationManager
<<<<<<< HEAD
            .FindAll<ClassifierToMainCorrelation>(testLanguage.DataTypeTestConcept).Single();
        var currentDataTypeTest = dataTypeTestCorrelation.LookupIn(compilationUnit);
=======
            .FindAll<ClassifierToMainCorrelation>(testLanguage.DataTypeTestConcept)
            .Single();
        var currentDataTypeTest = dataTypeTestCorrelation.ExtractFrom(compilationUnit);
>>>>>>> d8ddcbc8
        Assert.IsInstanceOfType<ClassifierToMainCorrelation>(dataTypeTestCorrelation);
        Assert.IsInstanceOfType<ClassDeclarationSyntax>(currentDataTypeTest);
        Assert.AreEqual(nameof(testLanguage.DataTypeTestConcept), currentDataTypeTest.Identifier.ToString());
        Assert.IsTrue(compilationUnit.Contains(currentDataTypeTest));

<<<<<<< HEAD
        var testAnnotationCorrelation =
            correlationManager.FindAll<ClassifierToMainCorrelation>(testLanguage.TestAnnotation).Single();
        var currentTestAnnotation = testAnnotationCorrelation.LookupIn(compilationUnit);
=======
        var testAnnotationCorrelation = correlationManager
            .FindAll<ClassifierToMainCorrelation>(testLanguage.TestAnnotation)
            .Single();
        var currentTestAnnotation = testAnnotationCorrelation.ExtractFrom(compilationUnit);
>>>>>>> d8ddcbc8
        Assert.IsInstanceOfType<ClassifierToMainCorrelation>(testAnnotationCorrelation);
        Assert.IsInstanceOfType<ClassDeclarationSyntax>(currentTestAnnotation);
        Assert.AreEqual(nameof(testLanguage.TestAnnotation), currentTestAnnotation.Identifier.ToString());
        Assert.IsTrue(compilationUnit.Contains(currentTestAnnotation));
        
        var testPartitionCorrelation = correlationManager
            .FindAll<ClassifierToMainCorrelation>(testLanguage.TestPartition)
            .Single();
        var currentTestPartition = testPartitionCorrelation.ExtractFrom(compilationUnit);
        Assert.IsInstanceOfType<ClassifierToMainCorrelation>(testPartitionCorrelation);
        Assert.IsInstanceOfType<ClassDeclarationSyntax>(currentTestPartition);
        Assert.AreEqual(nameof(testLanguage.TestPartition), currentTestPartition.Identifier.ToString());
        Assert.IsTrue(compilationUnit.Contains(currentTestPartition));
    }

    [TestMethod]
    public void interface_as_classifier()
    {
        LionWebVersions lionWebVersion = LionWebVersions.v2023_1;
        var multiInheritLangLanguage = new MultiInheritLangLanguage("multiInheritLangLanguage");

        var generator = new GeneratorFacade
        {
            Names = new Names(multiInheritLangLanguage, "MultiInheritLangLanguage"), LionWebVersion = lionWebVersion
        };

        var compilationUnit = generator.Generate();
        var correlationManager = generator.Correlator;

        Assert.HasCount(1, correlationManager.Correlations.OfType<InterfaceToMainCorrelation>());
        var correlation = correlationManager
            .FindAll<InterfaceToMainCorrelation>(multiInheritLangLanguage.BaseIface)
            .Single();
        var currentIface = correlation.LookupIn(compilationUnit);
        Assert.IsInstanceOfType<InterfaceToMainCorrelation>(correlation);
        Assert.IsInstanceOfType<InterfaceDeclarationSyntax>(currentIface);
        Assert.AreEqual(nameof(multiInheritLangLanguage.BaseIface), currentIface.Identifier.ToString());
        Assert.IsTrue(compilationUnit.Contains(currentIface));
    }
}<|MERGE_RESOLUTION|>--- conflicted
+++ resolved
@@ -29,40 +29,25 @@
         var linkTestCorrelation = correlationManager
             .FindAll<ClassifierToMainCorrelation>(testLanguage.LinkTestConcept)
             .Single();
-<<<<<<< HEAD
         var currentLinkTest = linkTestCorrelation.LookupIn(compilationUnit);
-=======
-        var currentLinkTest = linkTestCorrelation.ExtractFrom(compilationUnit);
         Assert.IsInstanceOfType<ClassifierToMainCorrelation>(linkTestCorrelation);
->>>>>>> d8ddcbc8
         Assert.IsInstanceOfType<ClassDeclarationSyntax>(currentLinkTest);
         Assert.AreEqual(nameof(testLanguage.LinkTestConcept), currentLinkTest.Identifier.ToString());
         Assert.IsTrue(compilationUnit.Contains(currentLinkTest));
 
         var dataTypeTestCorrelation = correlationManager
-<<<<<<< HEAD
-            .FindAll<ClassifierToMainCorrelation>(testLanguage.DataTypeTestConcept).Single();
-        var currentDataTypeTest = dataTypeTestCorrelation.LookupIn(compilationUnit);
-=======
             .FindAll<ClassifierToMainCorrelation>(testLanguage.DataTypeTestConcept)
             .Single();
-        var currentDataTypeTest = dataTypeTestCorrelation.ExtractFrom(compilationUnit);
->>>>>>> d8ddcbc8
+        var currentDataTypeTest = dataTypeTestCorrelation.LookupIn(compilationUnit);
         Assert.IsInstanceOfType<ClassifierToMainCorrelation>(dataTypeTestCorrelation);
         Assert.IsInstanceOfType<ClassDeclarationSyntax>(currentDataTypeTest);
         Assert.AreEqual(nameof(testLanguage.DataTypeTestConcept), currentDataTypeTest.Identifier.ToString());
         Assert.IsTrue(compilationUnit.Contains(currentDataTypeTest));
 
-<<<<<<< HEAD
-        var testAnnotationCorrelation =
-            correlationManager.FindAll<ClassifierToMainCorrelation>(testLanguage.TestAnnotation).Single();
-        var currentTestAnnotation = testAnnotationCorrelation.LookupIn(compilationUnit);
-=======
         var testAnnotationCorrelation = correlationManager
             .FindAll<ClassifierToMainCorrelation>(testLanguage.TestAnnotation)
             .Single();
-        var currentTestAnnotation = testAnnotationCorrelation.ExtractFrom(compilationUnit);
->>>>>>> d8ddcbc8
+        var currentTestAnnotation = testAnnotationCorrelation.LookupIn(compilationUnit);
         Assert.IsInstanceOfType<ClassifierToMainCorrelation>(testAnnotationCorrelation);
         Assert.IsInstanceOfType<ClassDeclarationSyntax>(currentTestAnnotation);
         Assert.AreEqual(nameof(testLanguage.TestAnnotation), currentTestAnnotation.Identifier.ToString());
@@ -71,7 +56,7 @@
         var testPartitionCorrelation = correlationManager
             .FindAll<ClassifierToMainCorrelation>(testLanguage.TestPartition)
             .Single();
-        var currentTestPartition = testPartitionCorrelation.ExtractFrom(compilationUnit);
+        var currentTestPartition = testPartitionCorrelation.LookupIn(compilationUnit);
         Assert.IsInstanceOfType<ClassifierToMainCorrelation>(testPartitionCorrelation);
         Assert.IsInstanceOfType<ClassDeclarationSyntax>(currentTestPartition);
         Assert.AreEqual(nameof(testLanguage.TestPartition), currentTestPartition.Identifier.ToString());
