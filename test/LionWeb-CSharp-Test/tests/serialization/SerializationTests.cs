// Copyright 2024 TRUMPF Laser SE and other contributors
// 
// Licensed under the Apache License, Version 2.0 (the "License");
// you may not use this file except in compliance with the License.
// You may obtain a copy of the License at
// 
//     http://www.apache.org/licenses/LICENSE-2.0
// 
// Unless required by applicable law or agreed to in writing, software
// distributed under the License is distributed on an "AS IS" BASIS,
// WITHOUT WARRANTIES OR CONDITIONS OF ANY KIND, either express or implied.
// See the License for the specific language governing permissions and
// limitations under the License.
// 
// SPDX-FileCopyrightText: 2024 TRUMPF Laser SE and other contributors
// SPDX-License-Identifier: Apache-2.0

namespace LionWeb_CSharp_Test.tests.serialization;

using Examples.Mixed.MixedConceptLang;
using Examples.Mixed.MixedDirectEnumLang;
using Examples.Mixed.MixedDirectSdtLang;
using Examples.Mixed.MixedNestedEnumLang;
using Examples.Mixed.MixedNestedSdtLang;
using Examples.SDTLang;
using Examples.Shapes.Dynamic;
using Examples.Shapes.M2;
using LionWeb.Core;
using LionWeb.Core.M1;
using LionWeb.Core.M2;
using LionWeb.Core.M2.Generated.Test;
using LionWeb.Core.M3;
using LionWeb.Core.Serialization;
using LionWeb.Core.Utilities;
using System.Collections;
using System.Text;
using Comparer = LionWeb.Core.Utilities.Comparer;

[TestClass]
public class SerializationTests
{
    private readonly LionWebVersions _lionWebVersion = LionWebVersions.Current;
    private readonly Language _language;

    public SerializationTests()
    {
        _language = ShapesLanguage.Instance;
    }

    [TestMethod]
    public void test_serialization_shapes_model()
    {
        INode rootNode = ExampleModels.ExampleModel(_language);

        var serializationChunk = new Serializer(_lionWebVersion).SerializeToChunk([rootNode]);
        Console.WriteLine(JsonUtils.WriteJsonToString(serializationChunk));

        // Just run the deserializer for now (without really checking anything), to see whether it crashes or not:
        new DeserializerBuilder()
            .WithLanguage(_language)
            .Build()
            .Deserialize(serializationChunk);
    }

    [TestMethod]
    public void test_no_double_serialization()
    {
        var geometry = ExampleModels.ExampleModel(_language);
        var shape0 = (geometry.Get(_language.ClassifierByKey("key-Geometry").FeatureByKey("key-shapes")) as IEnumerable)
            .Cast<INode>().First();

        Assert.IsInstanceOfType<INode>(shape0);
        var serializationChunk = new Serializer(_lionWebVersion).SerializeToChunk([geometry, shape0]);
        Assert.AreEqual(4, serializationChunk.Nodes.Length);
    }

    [TestMethod]
    public void test_optional_string_property_serialization()
    {
        var documentation = ((ShapesFactory)_language.GetFactory()).CreateDocumentation();
        var serializationChunk = new Serializer(_lionWebVersion).SerializeToChunk([documentation]);
        Console.WriteLine(JsonUtils.WriteJsonToString(serializationChunk));

        var serializedProperty = serializationChunk.Nodes[0].Properties.First(p => p.Property.Key == "key-text");
        Assert.IsNull(serializedProperty.Value);
        Assert.AreEqual("key-text", serializedProperty.Property.Key);
    }

    [TestMethod]
    public void SerializeRefToUnsetName()
    {
        var line = new Line("line") { Start = new Coord("coord") { X = 1, Y = 2, Z = 3 } };
        var refGeo = new ReferenceGeometry("ref") { Shapes = [line] };

        var serializationChunk = new Serializer(_lionWebVersion).SerializeToChunk([line, refGeo]);
        var nodes = new DeserializerBuilder()
            .WithLanguage(ShapesLanguage.Instance)
            .Build()
            .Deserialize(serializationChunk);

        var comparer = new Comparer([line, refGeo], nodes);
        Assert.IsTrue(comparer.AreEqual(), comparer.ToMessage(new ComparerOutputConfig()));
    }

    [TestMethod]
    public void SerializeUnsetRequiredContainment()
    {
        var compositeShape = new CompositeShape("comp");

        var serializationChunk = new Serializer(_lionWebVersion).SerializeToChunk([compositeShape]);
        var nodes = new DeserializerBuilder()
            .WithLanguage(ShapesLanguage.Instance)
            .Build()
            .Deserialize(serializationChunk);

        var comparer = new Comparer([compositeShape], nodes);
        Assert.IsTrue(comparer.AreEqual(), comparer.ToMessage(new ComparerOutputConfig()));
    }

    [TestMethod]
    public void SerializeUnsetRequiredReference()
    {
        var materialGroup = new MaterialGroup("goup");

        var serializationChunk = new Serializer(_lionWebVersion).SerializeToChunk([materialGroup]);
        var nodes = new DeserializerBuilder()
            .WithLanguage(ShapesLanguage.Instance)
            .Build()
            .Deserialize(serializationChunk);

        var comparer = new Comparer([materialGroup], nodes);
        Assert.IsTrue(comparer.AreEqual(), comparer.ToMessage(new ComparerOutputConfig()));
    }

    [TestMethod]
    public void DuplicateId()
    {
        var materialGroup = new MaterialGroup("duplicate") { DefaultShape = new Circle("duplicate") };

        Assert.ThrowsException<SerializerException>(() =>
            new Serializer(_lionWebVersion).SerializeToChunk([materialGroup]));
    }

    [TestMethod]
    [Ignore]
    public void DuplicateNode()
    {
        var b = new Circle("b");
        var a = new MaterialGroup("a") { DefaultShape = b };
        var b2 = new Circle("b");

        var x = new Serializer(_lionWebVersion).Serialize([a, b, b]).ToList();
        var serializedNodes = new Serializer(_lionWebVersion).Serialize([a, b, b2]).ToList();
        Assert.AreEqual(2, serializedNodes.Count);
    }

    [TestMethod]
    public void DuplicateUsedLanguage()
    {
        var lang = new DynamicLanguage("abc", _lionWebVersion)
        {
            Key = ShapesLanguage.Instance.Key, Version = ShapesLanguage.Instance.Version
        };
        var materialGroup = lang.Concept("efg", ShapesLanguage.Instance.MaterialGroup.Key,
            ShapesLanguage.Instance.MaterialGroup.Name);
        var defaultShape = materialGroup.Containment("ijk", ShapesLanguage.Instance.MaterialGroup_defaultShape.Key,
            ShapesLanguage.Instance.MaterialGroup_defaultShape.Name);

        var a = lang.GetFactory().CreateNode("a", materialGroup);
        var b = new Circle("b");
        a.Set(defaultShape, b);

        Assert.ThrowsException<SerializerException>(() => new Serializer(_lionWebVersion).SerializeToChunk([a]));
    }

    [TestMethod]
    public void DuplicateUsedLanguage_DifferentVersion()
    {
        var lang = new DynamicLanguage("abc", _lionWebVersion)
        {
            Key = ShapesLanguage.Instance.Key, Version = ShapesLanguage.Instance.Version + "hello"
        };
        var materialGroup = lang.Concept("efg", ShapesLanguage.Instance.MaterialGroup.Key,
            ShapesLanguage.Instance.MaterialGroup.Name);
        var defaultShape = materialGroup.Containment("ijk", ShapesLanguage.Instance.MaterialGroup_defaultShape.Key,
            ShapesLanguage.Instance.MaterialGroup_defaultShape.Name);

        var a = lang.GetFactory().CreateNode("a", materialGroup);
        var b = new Circle("b");
        a.Set(defaultShape, b);

        var serializationChunk = new Serializer(_lionWebVersion).SerializeToChunk([a]);
        Assert.AreEqual(2, serializationChunk.Languages.Length);
    }

    [TestMethod]
    public void SingleEnumerable()
    {
        var materialGroup = new MaterialGroup("a") { DefaultShape = new Circle("b") };

        var serializer = new Serializer(_lionWebVersion);
        var serializedNodes = serializer.Serialize(new SingleEnumerable<INode>(materialGroup.Descendants(true)));
        Assert.AreEqual(2, serializedNodes.Count());
        Assert.AreEqual(1, serializer.UsedLanguages.Count());
    }

    [TestMethod]
    public void SingleEnumerable_fail()
    {
        var materialGroup = new MaterialGroup("a") { DefaultShape = new Circle("b") };

        var serializer = new Serializer(_lionWebVersion);
        var serializedNodes = serializer.Serialize(new SingleEnumerable<INode>(materialGroup.Descendants(true)));
        Assert.AreEqual(2, serializedNodes.Count());
        Assert.ThrowsException<AssertFailedException>(() => Assert.AreEqual(2, serializedNodes.Count()));
    }

    [TestMethod]
    public void NoUsedLanguagesBeforeSerialization()
    {
        var materialGroup = new MaterialGroup("a") { DefaultShape = new Circle("b") };

        var serializer = new Serializer(_lionWebVersion);
        Assert.AreEqual(0, serializer.UsedLanguages.Count());
        var serializedNodes = serializer.Serialize(materialGroup.Descendants(true));
        Assert.AreEqual(2, serializedNodes.Count());
        Assert.AreEqual(1, serializer.UsedLanguages.Count());
    }

    [TestMethod]
<<<<<<< HEAD
    public void SerializeStructuredDataType()
    {
        var node = new SDTConcept("nodeId")
        {
            Amount =
                new Amount { Value = new Decimal { Int = 23, Frac = 42 }, Currency = Currency.EUR, Digital = true },
            Decimal = new Decimal { Int = 19 },
            Complex = new ComplexNumber { Real = new Decimal { Int = 1, Frac = 0 }, Imaginary = new Decimal() },
            Fqn = new FullyQualifiedName
            {
                Name = "A",
                Nested = new FullyQualifiedName { Name = "B", Nested = new FullyQualifiedName { Name = "C" } }
            }
        };

        var serializer = new Serializer();
        var serializedNodes = serializer.Serialize([node]).ToList();
        Assert.AreEqual(1, serializedNodes.Count);
        var serializedNode = serializedNodes.First();

        Assert.AreEqual(
            """{"key-SDTValue":{"key-SDTInt":"23","key-SDTFrac":"42"},"key-SDTCurrency":"key-SDTEur","key-SDTDigital":"true"}""",
            serializedNode.Properties.First(p => p.Property.Key == "key-SDTamountField").Value);

        Assert.AreEqual(
            """{"key-SDTInt":"19"}""",
            serializedNode.Properties.First(p => p.Property.Key == "key-SDTDecimalField").Value);

        Assert.AreEqual(
            """{"key-SDTReal":{"key-SDTInt":"1","key-SDTFrac":"0"},"key-SDTImaginary":{}}""",
            serializedNode.Properties.First(p => p.Property.Key == "key-SDTComplexField").Value);

        Assert.AreEqual(
            """{"key-SDTFqnName":"A","key-SDTFqnNested":{"key-SDTFqnName":"B","key-SDTFqnNested":{"key-SDTFqnName":"C"}}}""",
            serializedNode.Properties.First(p => p.Property.Key == "key-SDTFqnField").Value);


        var nodes = new DeserializerBuilder()
            .WithLanguage(SDTLangLanguage.Instance)
            .WithLanguage(SDTLangLanguage.Instance)
            .Build()
            .Deserialize(serializedNodes);

        var comparer = new Comparer([node], nodes);
        Assert.IsTrue(comparer.AreEqual(), comparer.ToMessage(new ComparerOutputConfig()));
    }

    [TestMethod]
    public void SerializePropertyUsedLanguages()
    {
        var node = new MixedConcept("mixedId")
        {
            EnumProp = DirectEnum.directEnumA,
            SdtProp = new DirectSdt
            {
                DirectSdtEnum = NestedEnum.nestedLiteralA,
                DirectSdtSdt = new NestedSdt { NestedSdtField = "hello" }
            }
        };

        var serializer = new Serializer();
        var serializedNodes = serializer.Serialize([node]).ToList();
        Assert.AreEqual(1, serializedNodes.Count);
        CollectionAssert.AreEquivalent(new List<SerializedLanguageReference>
        {
            new() { Key = "key-mixedBasePropertyLang", Version = "1" },
            new() { Key = "key-mixedBaseContainmentLang", Version = "1" },
            new() { Key = "key-mixedBaseReferenceLang", Version = "1" },
            new() { Key = "key-mixedBaseConceptLang", Version = "1" },
            new() { Key = "key-mixedConceptLang", Version = "1" },
            new() { Key = "key-mixedDirectEnumLang", Version = "1" },
            new() { Key = "key-mixedNestedEnumLang", Version = "1" },
            new() { Key = "key-mixedDirectSdtLang", Version = "1" },
            new() { Key = "key-mixedNestedSdtLang", Version = "1" },
        }, serializer.UsedLanguages.ToList());
=======
    public void Utf8()
    {
        const string text = "\ud83d\ude0a Hällö 😊";
        var materialGroup = new MaterialGroup("a") { DefaultShape = new Circle("b") { Name = text } };

        var serializer = new Serializer(_lionWebVersion);
        var stream = new MemoryStream();
        JsonUtils.WriteNodesToStream(stream, serializer, materialGroup.Descendants(true));

        stream.Seek(0, SeekOrigin.Begin);

        var deserializer = new DeserializerBuilder()
            .WithLanguage(ShapesLanguage.Instance)
            .Build();

        var readableNodes = JsonUtils.ReadNodesFromStreamAsync(stream, deserializer).Result;

        Assert.AreEqual(text,
            readableNodes.OfType<INode>().SelectMany(n => n.Descendants(true)).OfType<Circle>().First().Name);
>>>>>>> 370fda48
    }

    private TestContext testContextInstance;

    /// <summary>
    /// Gets or sets the test context which provides
    /// information about and functionality for the current test run.
    /// </summary>
    public TestContext TestContext
    {
        get { return testContextInstance; }
        set { testContextInstance = value; }
    }
}<|MERGE_RESOLUTION|>--- conflicted
+++ resolved
@@ -228,7 +228,28 @@
     }
 
     [TestMethod]
-<<<<<<< HEAD
+    public void Utf8()
+    {
+        const string text = "\ud83d\ude0a Hällö 😊";
+        var materialGroup = new MaterialGroup("a") { DefaultShape = new Circle("b") { Name = text } };
+
+        var serializer = new Serializer(_lionWebVersion);
+        var stream = new MemoryStream();
+        JsonUtils.WriteNodesToStream(stream, serializer, materialGroup.Descendants(true));
+
+        stream.Seek(0, SeekOrigin.Begin);
+
+        var deserializer = new DeserializerBuilder()
+            .WithLanguage(ShapesLanguage.Instance)
+            .Build();
+
+        var readableNodes = JsonUtils.ReadNodesFromStreamAsync(stream, deserializer).Result;
+
+        Assert.AreEqual(text,
+            readableNodes.OfType<INode>().SelectMany(n => n.Descendants(true)).OfType<Circle>().First().Name);
+    }
+
+    [TestMethod]
     public void SerializeStructuredDataType()
     {
         var node = new SDTConcept("nodeId")
@@ -304,27 +325,6 @@
             new() { Key = "key-mixedDirectSdtLang", Version = "1" },
             new() { Key = "key-mixedNestedSdtLang", Version = "1" },
         }, serializer.UsedLanguages.ToList());
-=======
-    public void Utf8()
-    {
-        const string text = "\ud83d\ude0a Hällö 😊";
-        var materialGroup = new MaterialGroup("a") { DefaultShape = new Circle("b") { Name = text } };
-
-        var serializer = new Serializer(_lionWebVersion);
-        var stream = new MemoryStream();
-        JsonUtils.WriteNodesToStream(stream, serializer, materialGroup.Descendants(true));
-
-        stream.Seek(0, SeekOrigin.Begin);
-
-        var deserializer = new DeserializerBuilder()
-            .WithLanguage(ShapesLanguage.Instance)
-            .Build();
-
-        var readableNodes = JsonUtils.ReadNodesFromStreamAsync(stream, deserializer).Result;
-
-        Assert.AreEqual(text,
-            readableNodes.OfType<INode>().SelectMany(n => n.Descendants(true)).OfType<Circle>().First().Name);
->>>>>>> 370fda48
     }
 
     private TestContext testContextInstance;
