--- conflicted
+++ resolved
@@ -186,19 +186,10 @@
     public void unknown_datatype()
     {
         Assert.ThrowsException<DeserializerException>(() =>
-<<<<<<< HEAD
-        {
-            var concept = new DynamicConcept("dyn-concept", new DynamicLanguage("dyn-lang"));
-            return new DeserializerExceptionHandler().UnknownDatatype("a", concept,
-                new DynamicProperty("dyn-property", concept),
-                new Line("line"));
-        });
-=======
             new DeserializerExceptionHandler().UnknownDatatype(
                 new DynamicProperty("dyn-property", new DynamicConcept("dyn-concept", new DynamicLanguage("dyn-lang", _lionWebVersion))),
                 "a",
                 new Line("line")));
->>>>>>> 370fda48
     }
 
     [TestMethod]
