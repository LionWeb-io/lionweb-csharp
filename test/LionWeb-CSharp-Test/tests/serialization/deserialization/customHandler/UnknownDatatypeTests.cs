﻿// Copyright 2024 TRUMPF Laser SE and other contributors
// 
// Licensed under the Apache License, Version 2.0 (the "License")
// you may not use this file except in compliance with the License.
// You may obtain a copy of the License at
// 
//     http://www.apache.org/licenses/LICENSE-2.0
// 
// Unless required by applicable law or agreed to in writing, software
// distributed under the License is distributed on an "AS IS" BASIS,
// WITHOUT WARRANTIES OR CONDITIONS OF ANY KIND, either express or implied.
// See the License for the specific language governing permissions and
// limitations under the License.
// 
// SPDX-FileCopyrightText: 2024 TRUMPF Laser SE and other contributors
// SPDX-License-Identifier: Apache-2.0

namespace LionWeb_CSharp_Test.tests.serialization.deserialization;

using LionWeb.Core;
using LionWeb.Core.M1;
using LionWeb.Core.M2;
using LionWeb.Core.M3;
using LionWeb.Core.Serialization;

/// <summary>
/// Tests for <see cref="IDeserializerHandler.UnknownDatatype"/>
/// </summary>
[TestClass]
public class UnknownDatatypeTests
{
    private readonly LionWebVersions _lionWebVersion = LionWebVersions.Current;

    private class DeserializerHealingHandler(Func<Feature, string?, IWritableNode, object?> heal)
        : DeserializerExceptionHandler
    {
<<<<<<< HEAD
        public override object? UnknownDatatype(string? value, LanguageEntity datatype, Feature property,
            IWritableNode node) =>
            heal(property, value, node);
=======
        public override object? UnknownDatatype(Feature property, string? value, IReadableNode node) =>
            heal(property, value, (IWritableNode)node);
>>>>>>> 370fda48
    }


    [TestMethod]
    public void unknown_datatype_does_not_heal()
    {
        var serializationChunk = new SerializationChunk
        {
            SerializationFormatVersion = _lionWebVersion.VersionString,
            Languages =
            [
                new SerializedLanguageReference { Key = "key-myLang", Version = "1" }
            ],
            Nodes =
            [
                new SerializedNode
                {
                    Id = "foo",
                    Classifier = new MetaPointer("key-myLang", "1", "key-Clock"),
                    Properties =
                    [
                        new SerializedProperty
                        {
                            Property = new MetaPointer("key-myLang", "1", "key-wallClockTime"), Value = "17:43"
                        }
                    ],
                    Containments = [],
                    References = [],
                    Annotations = [],
                }
            ]
        };

        var myLang =
            new DynamicLanguage("id-myLang", _lionWebVersion) { Key = "key-myLang", Name = "myLang", Version = "1" };
        DynamicConcept clock = myLang.Concept("id-Clock", "key-Clock", "Clock");
        DynamicPrimitiveType time = myLang.PrimitiveType("id-Time", "key-Time", "Time");
        DynamicProperty wallClockTime =
            clock.Property("id-wallClockTime", "key-wallClockTime", "wallClockTime").OfType(time);

        myLang.NodeFactory = new SerializationLenientTests.LenientFactory(myLang);

        var deserializerHealingHandler =
            new DeserializerHealingHandler((feature, s, arg3) => null);

        IDeserializer deserializer = new DeserializerBuilder()
            .WithHandler(deserializerHealingHandler)
            .WithLanguage(myLang)
            .Build();

        List<IReadableNode> deserializedNodes = deserializer.Deserialize(serializationChunk);
        Assert.AreEqual(1, deserializedNodes.Count);
        Assert.AreEqual(0, deserializedNodes[0].CollectAllSetFeatures().OfType<Property>().Count());
    }

    [TestMethod]
    public void unknown_datatype_heals()
    {
        var serializationChunk = new SerializationChunk
        {
            SerializationFormatVersion = _lionWebVersion.VersionString,
            Languages =
            [
                new SerializedLanguageReference { Key = "key-myLang", Version = "1" }
            ],
            Nodes =
            [
                new SerializedNode
                {
                    Id = "foo",
                    Classifier = new MetaPointer("key-myLang", "1", "key-Clock"),
                    Properties =
                    [
                        new SerializedProperty
                        {
                            Property = new MetaPointer("key-myLang", "1", "key-wallClockTime"), Value = "17:43"
                        }
                    ],
                    Containments = [],
                    References = [],
                    Annotations = [],
                }
            ]
        };

        var myLang =
            new DynamicLanguage("id-myLang", _lionWebVersion) { Key = "key-myLang", Name = "myLang", Version = "1" };
        DynamicConcept clock = myLang.Concept("id-Clock", "key-Clock", "Clock");
        DynamicPrimitiveType time = myLang.PrimitiveType("id-Time", "key-Time", "Time");
        DynamicProperty wallClockTime =
            clock.Property("id-wallClockTime", "key-wallClockTime", "wallClockTime").OfType(time);

        myLang.NodeFactory = new SerializationLenientTests.LenientFactory(myLang);

        var deserializerHealingHandler =
            new DeserializerHealingHandler((feature, s, arg3) => DateTime.Parse(s));

        IDeserializer deserializer = new DeserializerBuilder()
            .WithHandler(deserializerHealingHandler)
            .WithLanguage(myLang)
            .Build();

        List<IReadableNode> deserializedNodes = deserializer.Deserialize(serializationChunk);
        Assert.AreEqual(1, deserializedNodes.Count);
        Assert.AreEqual(1, deserializedNodes[0].CollectAllSetFeatures().OfType<Property>().Count());
        Assert.IsInstanceOfType<DateTime>(deserializedNodes[0].Get(wallClockTime));
    }
}<|MERGE_RESOLUTION|>--- conflicted
+++ resolved
@@ -34,14 +34,9 @@
     private class DeserializerHealingHandler(Func<Feature, string?, IWritableNode, object?> heal)
         : DeserializerExceptionHandler
     {
-<<<<<<< HEAD
         public override object? UnknownDatatype(string? value, LanguageEntity datatype, Feature property,
             IWritableNode node) =>
             heal(property, value, node);
-=======
-        public override object? UnknownDatatype(Feature property, string? value, IReadableNode node) =>
-            heal(property, value, (IWritableNode)node);
->>>>>>> 370fda48
     }
 
 
