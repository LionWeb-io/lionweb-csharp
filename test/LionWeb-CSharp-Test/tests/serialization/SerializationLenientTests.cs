--- conflicted
+++ resolved
@@ -114,12 +114,8 @@
             return replacementFeature;
         }
 
-<<<<<<< HEAD
         public override object? UnknownDatatype(string? value, LanguageEntity datatype, Feature property,
             IWritableNode nodeId) => value;
-=======
-        public override object? UnknownDatatype(Feature property, string? value, IReadableNode nodeId) => value;
->>>>>>> 370fda48
     }
 
     class LenientComparer : Comparer
