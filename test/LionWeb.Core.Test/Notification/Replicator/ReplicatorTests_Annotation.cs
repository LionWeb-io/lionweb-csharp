--- conflicted
+++ resolved
@@ -140,7 +140,6 @@
         AssertEquals([originalPartition], [clonedPartition]);
     }
 
-<<<<<<< HEAD
     [TestMethod]
     public void AnnotationDeleted_Multiple_not_matching_node_ids()
     {
@@ -159,8 +158,7 @@
             CreatePartitionReplicator(clonedPartition, notification);
         });
     }
-
-=======
+    
     /// <summary>
     /// This test confirms that no notification is generated from DetachFromParent method
     /// TODO: This is a known bug, we want to have a notification emitted.
@@ -179,8 +177,8 @@
 
         Assert.AreEqual(0, notificationObserver.Notifications.Count);
     }
-    
->>>>>>> 9226b543
+
+
     #endregion
 
     #region AnnotationReplaced
