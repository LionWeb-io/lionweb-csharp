﻿// Copyright 2025 TRUMPF Laser SE and other contributors
// 
// Licensed under the Apache License, Version 2.0 (the "License")
// you may not use this file except in compliance with the License.
// You may obtain a copy of the License at
// 
//     http://www.apache.org/licenses/LICENSE-2.0
// 
// Unless required by applicable law or agreed to in writing, software
// distributed under the License is distributed on an "AS IS" BASIS,
// WITHOUT WARRANTIES OR CONDITIONS OF ANY KIND, either express or implied.
// See the License for the specific language governing permissions and
// limitations under the License.
// 
// SPDX-FileCopyrightText: 2024 TRUMPF Laser SE and other contributors
// SPDX-License-Identifier: Apache-2.0

namespace LionWeb.Core.Test.Notification;

using Core.Notification;
using Core.Notification.Partition;
using Languages.Generated.V2025_1.Shapes.M2;
using Languages.Generated.V2025_1.TestLanguage;
using M1;

[TestClass]
public class ReplicatorTests_Containment: ReplicatorTestsBase
{
    #region Children

    #region ChildAdded

    [TestMethod]
    public void ChildAdded_Multiple_Only()
    {
        var originalPartition = new Geometry("a");
        var clonedPartition = ClonePartition(originalPartition);

        CreatePartitionReplicator(clonedPartition, originalPartition);

        var added = new Circle("added");
        originalPartition.AddShapes([added]);

        AssertEquals([originalPartition], [clonedPartition]);
        Assert.AreNotSame(added, clonedPartition.Shapes[0]);
    }

    [TestMethod]
    public void ChildAdded_Multiple_First()
    {
        var originalPartition = new Geometry("a") { Shapes = [new Line("l")] };
        var clonedPartition = ClonePartition(originalPartition);

        CreatePartitionReplicator(clonedPartition, originalPartition);

        var added = new Circle("added");
        originalPartition.InsertShapes(0, [added]);

        AssertEquals([originalPartition], [clonedPartition]);
        Assert.AreNotSame(added, clonedPartition.Shapes[0]);
    }

    [TestMethod]
    public void ChildAdded_Multiple_Last()
    {
        var originalPartition = new Geometry("a") { Shapes = [new Line("l")] };
        var clonedPartition = ClonePartition(originalPartition);

        CreatePartitionReplicator(clonedPartition, originalPartition);

        var added = new Circle("added");
        originalPartition.InsertShapes(1, [added]);

        AssertEquals([originalPartition], [clonedPartition]);
        Assert.AreNotSame(added, clonedPartition.Shapes[1]);
    }

    [TestMethod]
    public void ChildAdded_Single()
    {
        var originalPartition = new Geometry("a");
        var clonedPartition = ClonePartition(originalPartition);

        CreatePartitionReplicator(clonedPartition, originalPartition);

        var added = new Documentation("added");
        originalPartition.Documentation = added;

        AssertEquals([originalPartition], [clonedPartition]);
        Assert.AreNotSame(added, clonedPartition.Documentation);
    }

    [TestMethod]
    public void ChildAdded_Deep()
    {
        var originalPartition = new Geometry("a");
        var clonedPartition = ClonePartition(originalPartition);

        CreatePartitionReplicator(clonedPartition, originalPartition);

        var added = new Circle("added") { Center = new Coord("coord") { X = 1, Y = 2, Z = 3 } };
        originalPartition.AddShapes([added]);

        AssertEquals([originalPartition], [clonedPartition]);
        Assert.AreNotSame(added, clonedPartition.Shapes[0]);
    }

    #endregion

    #region ChildDeleted

    [TestMethod]
    public void ChildDeleted_Multiple_Only()
    {
        var deleted = new Circle("deleted");
        var originalPartition = new Geometry("a") { Shapes = [deleted] };
        var clonedPartition = ClonePartition(originalPartition);

        CreatePartitionReplicator(clonedPartition, originalPartition);

        originalPartition.RemoveShapes([deleted]);

        AssertEquals([originalPartition], [clonedPartition]);
    }

    [TestMethod]
    public void ChildDeleted_Multiple_First()
    {
        var deleted = new Circle("deleted");
        var originalPartition = new Geometry("a") { Shapes = [deleted, new Line("l")] };
        var clonedPartition = ClonePartition(originalPartition);

        CreatePartitionReplicator(clonedPartition, originalPartition);

        originalPartition.RemoveShapes([deleted]);

        AssertEquals([originalPartition], [clonedPartition]);
    }

    [TestMethod]
    public void ChildDeleted_Multiple_Last()
    {
        var deleted = new Circle("deleted");
        var originalPartition = new Geometry("a") { Shapes = [new Line("l"), deleted] };
        var clonedPartition = ClonePartition(originalPartition);

        CreatePartitionReplicator(clonedPartition, originalPartition);

        originalPartition.RemoveShapes([deleted]);

        AssertEquals([originalPartition], [clonedPartition]);
    }

    [TestMethod]
    public void ChildDeleted_Single()
    {
        var deleted = new Documentation("deleted");
        var originalPartition = new Geometry("a") { Documentation = deleted };
        var clonedPartition = ClonePartition(originalPartition);

        CreatePartitionReplicator(clonedPartition, originalPartition);

        originalPartition.Documentation = null;

        AssertEquals([originalPartition], [clonedPartition]);
    }
    
<<<<<<< HEAD
    [TestMethod]
    public void ChildDeleted_Multiple_not_matching_node_id()
    {
        var deleted = new Circle("deleted");
        var nodeWithAnotherId = new Circle("node-with-another-id");
        var originalPartition = new Geometry("a") { Shapes = [deleted, nodeWithAnotherId, new Line("l")] };
        var clonedPartition = ClonePartition(originalPartition);

        var notification = new ChildDeletedNotification(nodeWithAnotherId, originalPartition,
            ShapesLanguage.Instance.Geometry_shapes, 0, new NumericNotificationId("childDeletedNotificationMultiple", 0));

        Assert.ThrowsExactly<InvalidNotificationException>(() =>
        {
            CreatePartitionReplicator(clonedPartition, notification);
        });
    }

    [TestMethod]
    public void ChildDeleted_Single_not_matching_node_id()
    {
        var deleted = new Documentation("deleted");
        var nodeWithAnotherId = new Documentation("node-with-another-id");
        var originalPartition = new Geometry("a")
        {
            Documentation = deleted
        };
        var clonedPartition = ClonePartition(originalPartition);

        var sharedNodeMap = new SharedNodeMap();
        sharedNodeMap.RegisterNode(nodeWithAnotherId);

        var notification = new ChildDeletedNotification(nodeWithAnotherId, originalPartition,
            ShapesLanguage.Instance.Geometry_documentation, 0, new NumericNotificationId("childDeletedNotificationSingle", 0));
        
        Assert.ThrowsExactly<InvalidNotificationException>(() =>
        {
            CreatePartitionReplicator(clonedPartition, notification, sharedNodeMap);
        });
=======
    /// <summary>
    /// This test confirms that remote replicator is able to detach child from its parent
    /// which is a required multiple containment.
    /// </summary>
    [TestMethod]
    public void ChildDeleted_Multiple_required_containment()
    {
        var deleted = new Circle("deleted");
        var origin = new CompositeShape("origin") { Parts = [deleted] };
        var originalPartition = new Geometry("a") { Shapes = [origin] };
        var clonedPartition = ClonePartition(originalPartition);

        var notification = new ChildDeletedNotification(deleted, origin, ShapesLanguage.Instance.CompositeShape_parts, 0,
            new NumericNotificationId("childDeletedNotification", 0));

        CreatePartitionReplicator(clonedPartition, notification);

        Assert.ThrowsExactly<UnsetFeatureException>(() => ((CompositeShape)clonedPartition.Shapes[0]).Parts);
    }
    
    /// <summary>
    /// This test confirms that remote replicator is able to detach child from its parent
    /// which is a required single containment.
    /// </summary>
    [TestMethod]
    public void ChildDeleted_Single_required_containment()
    {
        var deleted = new Coord("deleted");
        var origin = new Circle("c") { Center = deleted };

        var originalPartition = new Geometry("a") { Shapes = [origin] };
        var clonedPartition = ClonePartition(originalPartition);
        
        var notification = new ChildDeletedNotification(deleted, origin, ShapesLanguage.Instance.Circle_center, 0,
            new NumericNotificationId("childDeletedNotification", 0));

        CreatePartitionReplicator(clonedPartition, notification);

        Assert.ThrowsExactly<UnsetFeatureException>(() => ((Circle)clonedPartition.Shapes[0]).Center);
    }
    
    /// <summary>
    /// This test confirms that no notification is generated from DetachFromParent method
    /// TODO: This is a known bug, we want to have a notification emitted.
    /// </summary>
    [TestMethod]
    public void ChildDeleted_Single_uses_detach_from_parent()
    {
        var deleted = new Coord("deleted");
        var origin = new Circle("c") { Center = deleted };

        var originalPartition = new Geometry("a") { Shapes = [origin] };
        
        var notificationObserver = new NotificationObserver();
        originalPartition.GetNotificationSender()!.ConnectTo(notificationObserver);
        
        deleted.DetachFromParent();

        Assert.AreEqual(0, notificationObserver.Notifications.Count);
>>>>>>> 9226b543
    }

    #endregion

    #region ChildReplaced

    [TestMethod]
    public void ChildReplaced_Single()
    {
        var originalPartition = new Geometry("a")
        {
            Documentation = new Documentation("replaced") { Text = "a" }
        };
        var clonedPartition = ClonePartition(originalPartition);

        CreatePartitionReplicator(clonedPartition, originalPartition);

        var added = new Documentation("added")
        {
            Text = "added"
        };

        var notificationObserver = new NotificationObserver();
        originalPartition.GetNotificationSender()!.ConnectTo(notificationObserver);
        
        originalPartition.Documentation = added;

        Assert.AreEqual(1, notificationObserver.Count);
        Assert.IsInstanceOfType<ChildReplacedNotification>(notificationObserver.Notifications[0]);
        AssertEquals([originalPartition], [clonedPartition]);
    }

    [TestMethod]
    public void ChildReplaced_Deep()
    {
        var originalPartition = new Geometry("a");
        var bof = new BillOfMaterials("bof")
        {
            DefaultGroup = new MaterialGroup("mg") { MatterState = MatterState.liquid }
        };
        originalPartition.AddAnnotations([bof]);

        var clonedPartition = ClonePartition(originalPartition);

        CreatePartitionReplicator(clonedPartition, originalPartition);

        var notificationObserver = new NotificationObserver();
        originalPartition.GetNotificationSender()!.ConnectTo(notificationObserver);
        
        bof.DefaultGroup = new MaterialGroup("replaced") { MatterState = MatterState.gas };

        Assert.AreEqual(1, notificationObserver.Count);
        Assert.IsInstanceOfType<ChildReplacedNotification>(notificationObserver.Notifications[0]);
        AssertEquals([originalPartition], [clonedPartition]);
    }
    
    [TestMethod]
    [Ignore("Should emit ChildReplacedNotification")]
    public void ChildReplaced_Multiple_Only()
    {
        var replaced = new Circle("replaced");
        var replacement = new Line("replacement");
        
        var originalPartition = new Geometry("a")
        {
            Shapes = [replaced]
        };
        var clonedPartition = ClonePartition(originalPartition);

        CreatePartitionReplicator(clonedPartition, originalPartition);

        var notificationObserver = new NotificationObserver();
        originalPartition.GetNotificationSender()!.ConnectTo(notificationObserver);
        
        replaced.ReplaceWith(replacement);

        Assert.AreEqual(1, notificationObserver.Count);
        Assert.IsInstanceOfType<ChildReplacedNotification>(notificationObserver.Notifications[0]);
        AssertEquals([originalPartition], [clonedPartition]);
    }
    
    [TestMethod]
    public void ChildReplaced_Multiple_Only_ProducesNotification()
    {
        var replaced = new Circle("replaced");
        
        var originalPartition = new Geometry("a")
        {
            Shapes = [replaced]
        };
        var clonedPartition = ClonePartition(originalPartition);

        CreatePartitionReplicator(clonedPartition, originalPartition);

        var replacement = new Line("replacement");
        var childReplacedNotification = new ChildReplacedNotification(replacement, replaced, originalPartition, 
            ShapesLanguage.Instance.Geometry_shapes, 0, new NumericNotificationId("childReplacedNotification", 0));
        
        CreatePartitionReplicator(clonedPartition, childReplacedNotification);
        
        Assert.AreEqual(1, clonedPartition.Shapes.Count);
        Assert.AreEqual(replacement.GetId(), clonedPartition.Shapes[0].GetId());
    }
    
    [TestMethod]
    [Ignore("Should emit ChildReplacedNotification")]
    public void ChildReplaced_Multiple_First()
    {
        var replaced = new Circle("replaced");
        var replacement = new Line("replacement");
        
        var originalPartition = new Geometry("a")
        {
            Shapes = [replaced, new Circle("child")]
        };
        var clonedPartition = ClonePartition(originalPartition);

        CreatePartitionReplicator(clonedPartition, originalPartition);

        var notificationObserver = new NotificationObserver();
        originalPartition.GetNotificationSender()!.ConnectTo(notificationObserver);
        
        replaced.ReplaceWith(replacement);
        
        Assert.AreEqual(1, notificationObserver.Count);
        Assert.IsInstanceOfType<ChildReplacedNotification>(notificationObserver.Notifications[0]);
        AssertEquals([originalPartition], [clonedPartition]);
    }
    
    [TestMethod]
    public void ChildReplaced_Multiple_First_ProducesNotification()
    {
        var replaced = new Circle("replaced");
        var replacement = new Line("replacement");
        
        var originalPartition = new Geometry("a")
        {
            Shapes = [replaced, new Circle("child")]
        };
        var clonedPartition = ClonePartition(originalPartition);
        
        var childReplacedNotification = new ChildReplacedNotification(replacement, replaced, originalPartition, 
            ShapesLanguage.Instance.Geometry_shapes, 0, new NumericNotificationId("childReplacedNotification", 0));
        
        CreatePartitionReplicator(clonedPartition, childReplacedNotification);
        
        Assert.AreEqual(2, clonedPartition.Shapes.Count);
        Assert.AreEqual(replacement.GetId(), clonedPartition.Shapes[0].GetId());
    }

    [TestMethod]
    [Ignore("Should emit ChildReplacedNotification")]
    public void ChildReplaced_Multiple_Last()
    {
        var replaced = new Circle("replaced");
        var replacement = new Line("replacement");
        
        var originalPartition = new Geometry("a")
        {
            Shapes = [new Circle("child"), replaced]
        };
        var clonedPartition = ClonePartition(originalPartition);

        CreatePartitionReplicator(clonedPartition, originalPartition);

        var notificationObserver = new NotificationObserver();
        originalPartition.GetNotificationSender()!.ConnectTo(notificationObserver);
        
        replaced.ReplaceWith(replacement);

        Assert.AreEqual(1, notificationObserver.Count);
        Assert.IsInstanceOfType<ChildReplacedNotification>(notificationObserver.Notifications[0]);
        AssertEquals([originalPartition], [clonedPartition]);
    }
        
    [TestMethod]
    public void ChildReplaced_Multiple_Last_ProducesNotification()
    {
        var replaced = new Circle("replaced");
        var replacement = new Line("replacement");
        
        var originalPartition = new Geometry("a")
        {
            Shapes = [new Circle("child"), replaced]
        };
        var clonedPartition = ClonePartition(originalPartition);

        var childReplacedNotification = new ChildReplacedNotification(replacement, replaced, originalPartition, 
            ShapesLanguage.Instance.Geometry_shapes, 1, new NumericNotificationId("childReplacedNotification", 0));
        
        CreatePartitionReplicator(clonedPartition, childReplacedNotification);
        
        Assert.AreEqual(2, clonedPartition.Shapes.Count);
        Assert.AreEqual(replacement.GetId(), clonedPartition.Shapes[^1].GetId());
    } 
    
    [TestMethod]
    public void ChildReplaced_Multiple_not_matching_node_ids()
    {
        var replaced = new Circle("replaced");
        var replacement = new Line("replacement");
        var nodeWithAnotherId = new Circle("node-with-another-id");
        
        var originalPartition = new Geometry("a")
        {
            Shapes = [new Circle("child"), replaced, nodeWithAnotherId]
        };
        
        var clonedPartition = ClonePartition(originalPartition);
        
        var notification = new ChildReplacedNotification(replacement, nodeWithAnotherId, originalPartition, 
            ShapesLanguage.Instance.Geometry_shapes, 1, new NumericNotificationId("childReplacedNotification", 0));
        
        Assert.ThrowsExactly<InvalidNotificationException>(() =>
        {
            CreatePartitionReplicator(clonedPartition, notification);
        });
        
    }
    
    [TestMethod]
    public void ChildReplaced_Single_not_matching_node_ids()
    {
        var replaced = new Documentation("replaced") { Text = "replaced" };
        var originalPartition = new Geometry("a")
        {
            Documentation = replaced
        };
        
        var clonedPartition = ClonePartition(originalPartition);
        
        var added = new Documentation("added") { Text = "added" };
        var nodeWithAnotherId = new Documentation("node-with-another-id") { Text = "another node" };
        
        var sharedNodeMap = new SharedNodeMap();
        sharedNodeMap.RegisterNode(added);
        sharedNodeMap.RegisterNode(nodeWithAnotherId);

        var notification = new ChildReplacedNotification(added, nodeWithAnotherId, originalPartition, ShapesLanguage.Instance.Geometry_documentation, 
            0, new NumericNotificationId("childReplacedNotification", 0));

        AssertUniqueNodeIds(originalPartition, added, nodeWithAnotherId);
        Assert.ThrowsExactly<InvalidNotificationException>(() =>
        {
            CreatePartitionReplicator(clonedPartition, notification, sharedNodeMap);
        });
    }
    
    #endregion

    #region ChildMovedAndReplacedInSameContainment
    
    [TestMethod]
    [Ignore("Should emit ChildMovedAndReplacedInSameContainmentNotification")]
    public void ChildMovedAndReplacedInSameContainment_Backward()
    {
        var replacement = new Line("replacement");
        var replaced = new Circle("replaced");
        
        var originalPartition = new Geometry("a")
        {
            Shapes = [new Circle("child"), replaced, replacement]
        };
        var clonedPartition = ClonePartition(originalPartition);

        CreatePartitionReplicator(clonedPartition, originalPartition);
        
        var notificationObserver = new NotificationObserver();
        originalPartition.GetNotificationSender()!.ConnectTo(notificationObserver);
        
        replaced.ReplaceWith(replacement);
        
        Assert.AreEqual(1, notificationObserver.Count);
        Assert.IsInstanceOfType<ChildMovedAndReplacedInSameContainmentNotification>(notificationObserver.Notifications[0]);
        AssertEquals([originalPartition], [clonedPartition]);
    }
    
    [TestMethod]
    public void ChildMovedAndReplacedInSameContainment_Forward_ProducesNotification()
    {
        var moved = new Circle("moved");
        var replaced = new Line("replaced");
        var originalPartition = new Geometry("a") { Shapes = [moved, replaced] };
        var clonedPartition = ClonePartition(originalPartition);

        var newIndex = 1;
        var oldIndex = 0;
        var notification = new ChildMovedAndReplacedInSameContainmentNotification(newIndex, moved, originalPartition, ShapesLanguage.Instance.Geometry_shapes, 
            replaced, oldIndex, new NumericNotificationId("childMovedAndReplacedInSameContainment", 0));

        CreatePartitionReplicator(clonedPartition, notification);

        Assert.AreEqual(1, clonedPartition.Shapes.Count);
        Assert.AreEqual(moved.GetId(), clonedPartition.Shapes[0].GetId());
    }

    [TestMethod]
    [Ignore("Should emit ChildMovedAndReplacedInSameContainmentNotification")]
    public void ChildMovedAndReplacedInSameContainment_Forward()
    {
        var replacement = new Line("replacement");
        var replaced = new Circle("replaced");
        
        var originalPartition = new Geometry("a")
        {
            Shapes = [new Circle("child"), replacement, replaced]
        };
        var clonedPartition = ClonePartition(originalPartition);

        CreatePartitionReplicator(clonedPartition, originalPartition);
        
        var notificationObserver = new NotificationObserver();
        originalPartition.GetNotificationSender()!.ConnectTo(notificationObserver);
        
        replaced.ReplaceWith(replacement);
        
        Assert.AreEqual(1, notificationObserver.Count);
        Assert.IsInstanceOfType<ChildMovedAndReplacedInSameContainmentNotification>(notificationObserver.Notifications[0]);
        AssertEquals([originalPartition], [clonedPartition]);
    }

    [TestMethod]
    public void ChildMovedAndReplacedInSameContainment_BackwardP_ProducesNotification()
    {
        var moved = new Circle("moved");
        var replaced = new Line("replaced");
        var originalPartition = new Geometry("a") { Shapes = [replaced, moved] };
        var clonedPartition = ClonePartition(originalPartition);

        var newIndex = 0;
        var oldIndex = 1;
        var notification = new ChildMovedAndReplacedInSameContainmentNotification(newIndex, moved, originalPartition, ShapesLanguage.Instance.Geometry_shapes, 
            replaced, oldIndex, new NumericNotificationId("childMovedAndReplacedInSameContainment", 0));

        CreatePartitionReplicator(clonedPartition, notification);

        Assert.AreEqual(1, clonedPartition.Shapes.Count);
        Assert.AreEqual(moved.GetId(), clonedPartition.Shapes[0].GetId());
    }
    
    [TestMethod]
    public void ChildMovedAndReplacedInSameContainment_Backward_MoreThanThreeChildren_ProducesNotification()
    {
        var replacement = new Line("E");
        var replaced = new Circle("B");
        
        var originalPartition = new Geometry("container")
        {
            Shapes = [new Circle("A"), replaced, new Circle("C"), new Circle("D"), replacement, new Circle("F")]
        };
        var clonedPartition = ClonePartition(originalPartition);
        
        var newIndex = 1;
        var oldIndex = 4;
        var notification = new ChildMovedAndReplacedInSameContainmentNotification(newIndex, replacement, originalPartition, ShapesLanguage.Instance.Geometry_shapes, 
            replaced, oldIndex, new NumericNotificationId("childMovedAndReplacedInSameContainment", 0));

        CreatePartitionReplicator(clonedPartition, notification);
        
        replaced.ReplaceWith(replacement);
        
        Assert.AreEqual(5, clonedPartition.Shapes.Count);
        Assert.AreEqual(replacement.GetId(), clonedPartition.Shapes[1].GetId());
    }
    
    [TestMethod]
    public void ChildMovedAndReplacedInSameContainment_Forward_MoreThanThreeChildren_ProducesNotification()
    {
        var replacement = new Line("E");
        var replaced = new Circle("B");
        
        var originalPartition = new Geometry("container")
        {
            Shapes = [new Circle("A"), replacement, new Circle("C"), new Circle("D"), replaced, new Circle("F")]
        };
        var clonedPartition = ClonePartition(originalPartition);
        
        var newIndex = 4;
        var oldIndex = 1;
        var notification = new ChildMovedAndReplacedInSameContainmentNotification(newIndex, replacement, originalPartition, ShapesLanguage.Instance.Geometry_shapes, 
            replaced, oldIndex, new NumericNotificationId("childMovedAndReplacedInSameContainment", 0));

        CreatePartitionReplicator(clonedPartition, notification);
        
        replaced.ReplaceWith(replacement);
        
        Assert.AreEqual(5, clonedPartition.Shapes.Count);
        Assert.AreEqual(replacement.GetId(), clonedPartition.Shapes[^2].GetId());
    }
    
    [TestMethod]
    public void ChildMovedAndReplacedInSameContainment_not_matching_node_ids()
    {
        var moved = new Circle("moved");
        var replaced = new Line("replaced");
        var nodeWithAnotherId = new Line("node-with-another-id");
        var originalPartition = new Geometry("a") { Shapes = [moved, replaced, nodeWithAnotherId] };
        var clonedPartition = ClonePartition(originalPartition);

        var newIndex = 1;
        var oldIndex = 0;
        var notification = new ChildMovedAndReplacedInSameContainmentNotification(newIndex, moved, originalPartition, ShapesLanguage.Instance.Geometry_shapes, 
            nodeWithAnotherId, oldIndex, new NumericNotificationId("childMovedAndReplacedInSameContainment", 0));

        Assert.ThrowsExactly<InvalidNotificationException>(() =>
        {
            CreatePartitionReplicator(clonedPartition, notification);
        });
    }
    

    #endregion

    #region ChildMovedFromOtherContainment

    [TestMethod]
    public void ChildMovedFromOtherContainment_Multiple()
    {
        var moved = new Circle("moved");
        var origin = new CompositeShape("origin") { Parts = [moved] };
        var originalPartition = new Geometry("a") { Shapes = [origin] };
        var clonedPartition = ClonePartition(originalPartition);

        CreatePartitionReplicator(clonedPartition, originalPartition);

        originalPartition.AddShapes([moved]);

        AssertEquals([originalPartition], [clonedPartition]);
    }

    [TestMethod]
    public void ChildMovedFromOtherContainment_Single()
    {
        var moved = new Documentation("moved");
        var originalPartition = new Geometry("a")
        {
            Shapes = [new Line("l") { ShapeDocs = moved }]
        };
        var clonedPartition = ClonePartition(originalPartition);

        CreatePartitionReplicator(clonedPartition, originalPartition);

        originalPartition.Documentation = moved;

        AssertEquals([originalPartition], [clonedPartition]);
    }

    #endregion

    #region ChildMovedAndReplacedFromOtherContainment

    [TestMethod]
    public void ChildMovedAndReplacedFromOtherContainment_Single()
    {
        var moved = new Documentation("moved");
        var replaced = new Documentation("replaced");
        var originalPartition = new Geometry("a")
        {
            Documentation = replaced, Shapes = [new Line("l") { ShapeDocs = moved }]
        };
        var clonedPartition = ClonePartition(originalPartition);

        CreatePartitionReplicator(clonedPartition, originalPartition);

        var notificationObserver = new NotificationObserver();
        originalPartition.GetNotificationSender()!.ConnectTo(notificationObserver);
        
        originalPartition.Documentation = moved;

        Assert.AreEqual(1, notificationObserver.Count);
        Assert.IsInstanceOfType<ChildMovedAndReplacedFromOtherContainmentNotification>(notificationObserver.Notifications[0]);
        
        AssertEquals([originalPartition], [clonedPartition]);
    }

    [TestMethod]
    public void ChildMovedAndReplacedFromOtherContainment_Single_ReplaceWith()
    {
        var moved = new Documentation("moved");
        var replaced = new Documentation("replaced");
        var originalPartition = new Geometry("a")
        {
            Documentation = replaced, Shapes = [new Line("l") { ShapeDocs = moved }]
        };
        var clonedPartition = ClonePartition(originalPartition);

        CreatePartitionReplicator(clonedPartition, originalPartition);
        
        var notificationObserver = new NotificationObserver();
        originalPartition.GetNotificationSender()!.ConnectTo(notificationObserver);

        replaced.ReplaceWith(moved);
        
        Assert.AreEqual(1, notificationObserver.Count);
        Assert.IsInstanceOfType<ChildMovedAndReplacedFromOtherContainmentNotification>(notificationObserver.Notifications[0]);

        AssertEquals([originalPartition], [clonedPartition]);
    }

    [TestMethod]
    [Ignore("Should emit ChildMovedAndReplacedFromOtherContainmentNotification")]
    public void ChildMovedAndReplacedFromOtherContainment_Multiple()
    {
        var moved = new Circle("moved");
        var origin = new CompositeShape("origin") { Parts = [moved] };
        var replaced = new Circle("replaced");
        var originalPartition = new Geometry("a") { Shapes = [origin, replaced] };
        var clonedPartition = ClonePartition(originalPartition);

        CreatePartitionReplicator(clonedPartition, originalPartition);

        var notificationObserver = new NotificationObserver();
        originalPartition.GetNotificationSender()!.ConnectTo(notificationObserver);
        
        replaced.ReplaceWith(moved);
        
        Assert.AreEqual(1, notificationObserver.Count);
        Assert.IsInstanceOfType<ChildMovedAndReplacedFromOtherContainmentNotification>(notificationObserver.Notifications[0]);
        AssertEquals([originalPartition], [clonedPartition]);
    }

    [TestMethod]
    public void ChildMovedAndReplacedFromOtherContainment_Multiple_ProducesNotification()
    {
        var moved = new Circle("moved");
        var origin = new CompositeShape("origin") { Parts = [moved] };
        var replaced = new Circle("replaced");
        var originalPartition = new Geometry("a") { Shapes = [origin, replaced] };
        var clonedPartition = ClonePartition(originalPartition);

        CreatePartitionReplicator(clonedPartition, originalPartition);

        var newIndex = 1;
        var oldIndex = 0;
        var notification = new ChildMovedAndReplacedFromOtherContainmentNotification(originalPartition, ShapesLanguage.Instance.Geometry_shapes, 
            newIndex, moved, origin, ShapesLanguage.Instance.CompositeShape_parts, oldIndex, replaced, new NumericNotificationId("childMovedAndReplacedFromOtherContainment", 0));
        
        CreatePartitionReplicator(clonedPartition, notification);
        
        Assert.AreEqual(2, clonedPartition.Shapes.Count);
        Assert.AreEqual(moved.GetId(), clonedPartition.Shapes[^1].GetId());
    }

    [TestMethod]
    public void ChildMovedAndReplacedFromOtherContainment_Multiple_not_matching_node_ids()
    {
        var moved = new Circle("moved");
        var origin = new CompositeShape("origin") { Parts = [moved] };
        var replaced = new Circle("replaced");
        var nodeWithAnotherId = new Circle("node-with-another-id");
        var originalPartition = new Geometry("a") { Shapes = [origin, replaced, nodeWithAnotherId] };
        var clonedPartition = ClonePartition(originalPartition);

        CreatePartitionReplicator(clonedPartition, originalPartition);

        var newIndex = 1;
        var oldIndex = 0;
        var notification = new ChildMovedAndReplacedFromOtherContainmentNotification(originalPartition, ShapesLanguage.Instance.Geometry_shapes,
            newIndex, moved, origin, ShapesLanguage.Instance.CompositeShape_parts, oldIndex, nodeWithAnotherId,
            new NumericNotificationId("childMovedAndReplacedFromOtherContainment", 0));

        Assert.ThrowsExactly<InvalidNotificationException>(() =>
        {
            CreatePartitionReplicator(clonedPartition, notification);
        });
    }
    
    [TestMethod]
    public void ChildMovedAndReplacedFromOtherContainment_Single_not_matching_node_ids()
    {
        var moved = new Documentation("moved");
        var replaced = new Documentation("replaced");
        var line = new Line("l")
        {
            ShapeDocs = moved
        };
        var originalPartition = new Geometry("a")
        {
            Documentation = replaced, 
            Shapes = [line]
        };
        var clonedPartition = ClonePartition(originalPartition);

        CreatePartitionReplicator(clonedPartition, originalPartition);

        var nodeWithAnotherId = new Circle("node-with-another-id");
        var sharedNodeMap = new SharedNodeMap();
        sharedNodeMap.RegisterNode(nodeWithAnotherId);

        var newIndex = 0;
        var oldIndex = 0;
        var notification = new ChildMovedAndReplacedFromOtherContainmentNotification(originalPartition, ShapesLanguage.Instance.Geometry_documentation,
            newIndex, moved, line, ShapesLanguage.Instance.Geometry_shapes, oldIndex, nodeWithAnotherId,
            new NumericNotificationId("childMovedAndReplacedFromOtherContainment", 0));
        
        Assert.ThrowsExactly<InvalidNotificationException>(() =>
        {
            CreatePartitionReplicator(clonedPartition, notification, sharedNodeMap);
        });
    }

    #endregion

    #region ChildMovedAndReplacedFromOtherContainmentInSameParent

    [TestMethod]
    public void ChildMovedAndReplacedFromOtherContainmentInSameParent_Single()
    {
        var line = new Line("l")
        {
            Start = new Coord("moved"), End = new Coord("replaced")
        };
        var originalPartition = new Geometry("a") { Shapes = [line] };
        var clonedPartition = ClonePartition(originalPartition);

        var notificationObserver = new NotificationObserver();
        originalPartition.GetNotificationSender()!.ConnectTo(notificationObserver);
        
        CreatePartitionReplicator(clonedPartition, originalPartition);

        line.End = line.Start;
        
        Assert.AreEqual(1, notificationObserver.Count);
        Assert.IsInstanceOfType<ChildMovedAndReplacedFromOtherContainmentInSameParentNotification>(notificationObserver.Notifications[0]);

        AssertEquals([originalPartition], [clonedPartition]);
    }

    [TestMethod]
    public void ChildMovedAndReplacedFromOtherContainmentInSameParent_Single_ReplaceWith()
    {
        var line = new Line("l")
        {
            Start = new Coord("moved"), End = new Coord("replaced")
        };
        var originalPartition = new Geometry("a") { Shapes = [line] };
        var clonedPartition = ClonePartition(originalPartition);

        CreatePartitionReplicator(clonedPartition, originalPartition);

        var notificationObserver = new NotificationObserver();
        originalPartition.GetNotificationSender()!.ConnectTo(notificationObserver);
        
        line.End.ReplaceWith(line.Start);
        
        Assert.AreEqual(1, notificationObserver.Count);
        Assert.IsInstanceOfType<ChildMovedAndReplacedFromOtherContainmentInSameParentNotification>(notificationObserver.Notifications[0]);

        AssertEquals([originalPartition], [clonedPartition]);
    }
    
    [TestMethod]
    public void ChildMovedAndReplacedFromOtherContainmentInSameParent_Single_not_matching_node_ids()
    {
        var moved = new Coord("moved");
        var replaced = new Coord("replaced");
        var line = new Line("l")
        {
            Start = moved, 
            End = replaced
        };
        
        var originalPartition = new Geometry("a") { Shapes = [line] };
        var clonedPartition = ClonePartition(originalPartition);

        var nodeWithAnotherId = new Coord("node-with-another-id");
        var sharedNodeMap = new SharedNodeMap();
        sharedNodeMap.RegisterNode(nodeWithAnotherId);

        var notification = new ChildMovedAndReplacedFromOtherContainmentInSameParentNotification(ShapesLanguage.Instance.Geometry_shapes, 0, 
            moved, originalPartition, ShapesLanguage.Instance.Geometry_shapes, 0, nodeWithAnotherId, 
            new NumericNotificationId("childMovedAndReplacedFromOtherContainmentInSameParentNotification", 0));
        
        Assert.ThrowsExactly<InvalidNotificationException>(() =>
        {
            CreatePartitionReplicator(clonedPartition, notification, sharedNodeMap);
        });
    }

    #endregion

    #region ChildMovedFromOtherContainmentInSameParent

    [TestMethod]
    public void ChildMovedFromOtherContainmentInSameParent_Multiple()
    {
        var moved = new Circle("moved");
        var origin = new CompositeShape("origin") { Parts = [moved] };
        var originalPartition = new Geometry("a") { Shapes = [origin] };
        var clonedPartition = ClonePartition(originalPartition);

        CreatePartitionReplicator(clonedPartition, originalPartition);

        origin.AddDisabledParts([moved]);

        AssertEquals([originalPartition], [clonedPartition]);
    }

    [TestMethod]
    public void ChildMovedFromOtherContainmentInSameParent_Single()
    {
        var moved = new Circle("moved");
        var origin = new CompositeShape("origin") { Parts = [moved] };
        var originalPartition = new Geometry("a") { Shapes = [origin] };
        var clonedPartition = ClonePartition(originalPartition);

        CreatePartitionReplicator(clonedPartition, originalPartition);

        origin.EvilPart = moved;

        AssertEquals([originalPartition], [clonedPartition]);
    }

    
    [TestMethod]
    public void ChildMovedFromOtherContainmentInSameParent_Reverse_first_moves_required_containment()
    {
        var moved1 = new LinkTestConcept("moved1");
        var moved2 = new LinkTestConcept("moved2");
        var originalPartition = new LinkTestConcept("a")
        {
            Containment_0_1 = moved1,
            Containment_1 = moved2,
        };
        
        var clonedPartition = ClonePartition(originalPartition);

        CreatePartitionReplicator(clonedPartition, originalPartition);

        originalPartition.Containment_0_1 = moved2; // emits ChildMovedAndReplacedFromOtherContainmentInSameParentNotification
        originalPartition.Containment_1 = moved1; // emits ChildAddedNotification
        
        AssertEquals([originalPartition], [clonedPartition]);
    }
      
    
    [TestMethod]
    public void ChildMovedFromOtherContainmentInSameParent_Reverse_first_moves_optional_containment()
    {
        var moved1 = new LinkTestConcept("moved1");
        var moved2 = new LinkTestConcept("moved2");
        var originalPartition = new LinkTestConcept("a")
        {
            Containment_0_1 = moved1,
            Containment_1 = moved2,
        };
        
        var clonedPartition = ClonePartition(originalPartition);

        CreatePartitionReplicator(clonedPartition, originalPartition);

        originalPartition.Containment_1 = moved1; // emits ChildMovedAndReplacedFromOtherContainmentInSameParentNotification
        originalPartition.Containment_0_1 = moved2; // emits ChildAddedNotification

        AssertEquals([originalPartition], [clonedPartition]);
    }
    
    
    #endregion

    #region ChildMovedInSameContainment

    [TestMethod]
    public void ChildMovedInSameContainment_Forward()
    {
        var moved = new Circle("moved");
        var originalPartition = new Geometry("a") { Shapes = [moved, new Line("l")] };
        var clonedPartition = ClonePartition(originalPartition);

        CreatePartitionReplicator(clonedPartition, originalPartition);

        originalPartition.AddShapes([moved]);

        AssertEquals([originalPartition], [clonedPartition]);
    }

    [TestMethod]
    public void ChildMovedInSameContainment_Backward()
    {
        var moved = new Circle("moved");
        var originalPartition = new Geometry("a") { Shapes = [new Line("l"), moved] };
        var clonedPartition = ClonePartition(originalPartition);

        CreatePartitionReplicator(clonedPartition, originalPartition);

        originalPartition.InsertShapes(0, [moved]);

        AssertEquals([originalPartition], [clonedPartition]);
    }

    #endregion

    #endregion

    /// <summary>
    /// A floating node is a node which is not part of any partition.
    /// In the test below, replacement node is a floating node,
    /// therefore; as a result of replacement, <see cref="ChildReplacedNotification"/> is emitted.  
    /// </summary>
    [TestMethod]
    public void ChildReplaced_floating_node_replaces_existing_node()
    {
        var replaced = new Circle("replaced")
        {
            Center = new Coord("cc") { X = 2 }
        };

        var replacement = new Line("replacement")
        {
            Start = new Coord("sc") { X = 1 }
        };

        var originalPartition = new Geometry("a")
        {
            Shapes = [new Circle("child"), replaced]
        };

        var clonedPartition = ClonePartition(originalPartition);

        CreatePartitionReplicator(clonedPartition, originalPartition);

        var notificationObserver = new NotificationObserver();
        originalPartition.GetNotificationSender()!.ConnectTo(notificationObserver);

        replaced.Center = replacement.Start;

        AssertUniqueNodeIds(originalPartition, replacement);
        Assert.AreEqual(1, notificationObserver.Count);
        Assert.IsInstanceOfType<ChildReplacedNotification>(notificationObserver.Notifications[0]);
        AssertEquals([originalPartition], [clonedPartition]);
    }   
    
    /// <summary>
    /// Replaced and replacement nodes are part of a (same) partition.
    /// Therefore <see cref="ChildMovedAndReplacedFromOtherContainmentNotification"/> is emitted.
    /// </summary>
    [TestMethod]
    public void ChildReplaced_nodes_are_in_same_partition()
    {
        var replaced = new Circle("replaced")
        {
            Center = new Coord("cc") { X = 2 }
        };

        var replacement = new Line("replacement")
        {
            Start = new Coord("sc") { X = 1 }
        };

        var originalPartition = new Geometry("a")
        {
            Shapes = [replacement, replaced]
        };

        var clonedPartition = ClonePartition(originalPartition);

        CreatePartitionReplicator(clonedPartition, originalPartition);

        var notificationObserver = new NotificationObserver();
        originalPartition.GetNotificationSender()!.ConnectTo(notificationObserver);

        replaced.Center = replacement.Start;

        AssertUniqueNodeIds(originalPartition);
        Assert.AreEqual(1, notificationObserver.Count);
        Assert.IsInstanceOfType<ChildMovedAndReplacedFromOtherContainmentNotification>(notificationObserver.Notifications[0]);
        AssertEquals([originalPartition], [clonedPartition]);
    }
    
    [TestMethod]
    public void ChildMovedAndReplacedFromOtherContainment_partitions_are_in_same_forest()
    {
        var replaced = new Circle("replaced")
        {
            Center = new Coord("cc") { X = 2 }
        };
        
        var destinationPartition = new Geometry("a")
        {
            Shapes = [replaced]
        };
        
        var replacement = new Line("replacement")
        {
            Start = new Coord("sc") { X = 1 }
        };
        
        var originPartition = new Geometry("b")
        {
            Shapes = [replacement]
        };
        
        var originalForest = new Forest();
        var clonedForest = new Forest();
        
        CreateForestReplicator(clonedForest, originalForest);
       
        originalForest.AddPartitions([originPartition, destinationPartition]);
        
        var notificationObserver = new NotificationObserver();
        destinationPartition.GetNotificationSender()!.ConnectTo(notificationObserver);
        
        replaced.Center = replacement.Start;

        AssertUniqueNodeIds(originPartition, destinationPartition);
        Assert.AreEqual(1, notificationObserver.Count);
        Assert.IsInstanceOfType<ChildMovedAndReplacedFromOtherContainmentNotification>(notificationObserver.Notifications[0]);
        AssertEquals(originalForest.Partitions, clonedForest.Partitions);
    }

    /// <summary>
    /// Partitions do not know about their forests. That's why test below emits
    /// <see cref="ChildMovedAndReplacedFromOtherContainmentNotification"/>
    /// The correct notification would be <see cref="ChildReplacedNotification"/>.
    /// </summary>
    [TestMethod]
    public void ChildReplaced_origin_partition_is_not_in_any_forest()
    {
        var replaced = new Circle("replaced")
        {
            Center = new Coord("cc") { X = 2 }
        };
        
        var destinationPartition = new Geometry("a")
        {
            Shapes = [replaced]
        };
        
        var replacement = new Line("replacement")
        {
            Start = new Coord("sc") { X = 1 }
        };
        
        var originPartition = new Geometry("b")
        {
            Shapes = [replacement]
        };
        
        var originalForest = new Forest();
        originalForest.AddPartitions([destinationPartition]);
        
        var notificationObserver = new NotificationObserver();
        destinationPartition.GetNotificationSender()!.ConnectTo(notificationObserver);

        replaced.Center = replacement.Start;

        AssertUniqueNodeIds(originPartition, destinationPartition);
        Assert.AreEqual(1, notificationObserver.Count);
        Assert.IsInstanceOfType<ChildMovedAndReplacedFromOtherContainmentNotification>(notificationObserver.Notifications[0]);
    }  
    
    /// <summary>
    /// Partitions do not know about their forests. That's why test below emits
    /// <see cref="ChildMovedAndReplacedFromOtherContainmentNotification"/>
    /// The correct notification would be <see cref="ChildReplacedNotification"/>.
    /// </summary>
    [TestMethod]
    public void ChildReplaced_origin_partition_is_in_different_forest()
    {
        var replaced = new Circle("replaced")
        {
            Center = new Coord("cc") { X = 2 }
        };
        
        var destinationPartition = new Geometry("a")
        {
            Shapes = [replaced]
        };
        
        var replacement = new Line("replacement")
        {
            Start = new Coord("sc") { X = 1 }
        };
        
        var originPartition = new Geometry("b")
        {
            Shapes = [replacement]
        };

        var otherForest = new Forest();
        otherForest.AddPartitions([originPartition]);

        var originalForest = new Forest();
        originalForest.AddPartitions([destinationPartition]);
        
        var notificationObserver = new NotificationObserver();
        destinationPartition.GetNotificationSender()!.ConnectTo(notificationObserver);

        replaced.Center = replacement.Start;

        AssertUniqueNodeIds(originPartition, destinationPartition);
        Assert.AreEqual(1, notificationObserver.Count);
        Assert.IsInstanceOfType<ChildMovedAndReplacedFromOtherContainmentNotification>(notificationObserver.Notifications[0]);
    }

}<|MERGE_RESOLUTION|>--- conflicted
+++ resolved
@@ -165,7 +165,6 @@
         AssertEquals([originalPartition], [clonedPartition]);
     }
     
-<<<<<<< HEAD
     [TestMethod]
     public void ChildDeleted_Multiple_not_matching_node_id()
     {
@@ -182,29 +181,8 @@
             CreatePartitionReplicator(clonedPartition, notification);
         });
     }
-
-    [TestMethod]
-    public void ChildDeleted_Single_not_matching_node_id()
-    {
-        var deleted = new Documentation("deleted");
-        var nodeWithAnotherId = new Documentation("node-with-another-id");
-        var originalPartition = new Geometry("a")
-        {
-            Documentation = deleted
-        };
-        var clonedPartition = ClonePartition(originalPartition);
-
-        var sharedNodeMap = new SharedNodeMap();
-        sharedNodeMap.RegisterNode(nodeWithAnotherId);
-
-        var notification = new ChildDeletedNotification(nodeWithAnotherId, originalPartition,
-            ShapesLanguage.Instance.Geometry_documentation, 0, new NumericNotificationId("childDeletedNotificationSingle", 0));
-        
-        Assert.ThrowsExactly<InvalidNotificationException>(() =>
-        {
-            CreatePartitionReplicator(clonedPartition, notification, sharedNodeMap);
-        });
-=======
+    
+        
     /// <summary>
     /// This test confirms that remote replicator is able to detach child from its parent
     /// which is a required multiple containment.
@@ -264,7 +242,29 @@
         deleted.DetachFromParent();
 
         Assert.AreEqual(0, notificationObserver.Notifications.Count);
->>>>>>> 9226b543
+    }
+
+    [TestMethod]
+    public void ChildDeleted_Single_not_matching_node_id()
+    {
+        var deleted = new Documentation("deleted");
+        var nodeWithAnotherId = new Documentation("node-with-another-id");
+        var originalPartition = new Geometry("a")
+        {
+            Documentation = deleted
+        };
+        var clonedPartition = ClonePartition(originalPartition);
+
+        var sharedNodeMap = new SharedNodeMap();
+        sharedNodeMap.RegisterNode(nodeWithAnotherId);
+
+        var notification = new ChildDeletedNotification(nodeWithAnotherId, originalPartition,
+            ShapesLanguage.Instance.Geometry_documentation, 0, new NumericNotificationId("childDeletedNotificationSingle", 0));
+        
+        Assert.ThrowsExactly<InvalidNotificationException>(() =>
+        {
+            CreatePartitionReplicator(clonedPartition, notification, sharedNodeMap);
+        });
     }
 
     #endregion
@@ -459,7 +459,7 @@
         
         Assert.AreEqual(2, clonedPartition.Shapes.Count);
         Assert.AreEqual(replacement.GetId(), clonedPartition.Shapes[^1].GetId());
-    } 
+    }
     
     [TestMethod]
     public void ChildReplaced_Multiple_not_matching_node_ids()
