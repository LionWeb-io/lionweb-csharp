﻿// Copyright 2025 TRUMPF Laser SE and other contributors
// 
// Licensed under the Apache License, Version 2.0 (the "License")
// you may not use this file except in compliance with the License.
// You may obtain a copy of the License at
// 
//     http://www.apache.org/licenses/LICENSE-2.0
// 
// Unless required by applicable law or agreed to in writing, software
// distributed under the License is distributed on an "AS IS" BASIS,
// WITHOUT WARRANTIES OR CONDITIONS OF ANY KIND, either express or implied.
// See the License for the specific language governing permissions and
// limitations under the License.
// 
// SPDX-FileCopyrightText: 2024 TRUMPF Laser SE and other contributors
// SPDX-License-Identifier: Apache-2.0

namespace LionWeb.Core.Test.Notification;

using Core.Notification;
using Core.Notification.Partition;
using Languages.Generated.V2024_1.Shapes.M2;
<<<<<<< HEAD
=======
using Languages.Generated.V2025_1.TestLanguage;
>>>>>>> f261eb2d
using M1;
// TODO: switch back to use version 2025 after adding generic api

[TestClass]
public class ReplicatorTests_Containment: ReplicatorTestsBase
{
    #region Children

    #region ChildAdded

    [TestMethod]
    public void ChildAdded_Multiple_Only()
    {
        var originalPartition = new Geometry("a");
        var clonedPartition = ClonePartition(originalPartition);

        CreatePartitionReplicator(clonedPartition, originalPartition);

        var added = new Circle("added");
        originalPartition.AddShapes([added]);

        AssertEquals([originalPartition], [clonedPartition]);
        Assert.AreNotSame(added, clonedPartition.Shapes[0]);
    }

    [TestMethod]
    public void ChildAdded_Multiple_First()
    {
        var originalPartition = new Geometry("a") { Shapes = [new Line("l")] };
        var clonedPartition = ClonePartition(originalPartition);

        CreatePartitionReplicator(clonedPartition, originalPartition);

        var added = new Circle("added");
        originalPartition.InsertShapes(0, [added]);

        AssertEquals([originalPartition], [clonedPartition]);
        Assert.AreNotSame(added, clonedPartition.Shapes[0]);
    }

    [TestMethod]
    public void ChildAdded_Multiple_Last()
    {
        var originalPartition = new Geometry("a") { Shapes = [new Line("l")] };
        var clonedPartition = ClonePartition(originalPartition);

        CreatePartitionReplicator(clonedPartition, originalPartition);

        var added = new Circle("added");
        originalPartition.InsertShapes(1, [added]);

        AssertEquals([originalPartition], [clonedPartition]);
        Assert.AreNotSame(added, clonedPartition.Shapes[1]);
    }

    [TestMethod]
    public void ChildAdded_Single()
    {
        var originalPartition = new Geometry("a");
        var clonedPartition = ClonePartition(originalPartition);

        CreatePartitionReplicator(clonedPartition, originalPartition);

        var added = new Documentation("added");
        originalPartition.Documentation = added;

        AssertEquals([originalPartition], [clonedPartition]);
        Assert.AreNotSame(added, clonedPartition.Documentation);
    }

    [TestMethod]
    public void ChildAdded_Deep()
    {
        var originalPartition = new Geometry("a");
        var clonedPartition = ClonePartition(originalPartition);

        CreatePartitionReplicator(clonedPartition, originalPartition);

        var added = new Circle("added") { Center = new Coord("coord") { X = 1, Y = 2, Z = 3 } };
        originalPartition.AddShapes([added]);

        AssertEquals([originalPartition], [clonedPartition]);
        Assert.AreNotSame(added, clonedPartition.Shapes[0]);
    }

    #endregion

    #region ChildDeleted

    [TestMethod]
    public void ChildDeleted_Multiple_Only()
    {
        var deleted = new Circle("deleted");
        var originalPartition = new Geometry("a") { Shapes = [deleted] };
        var clonedPartition = ClonePartition(originalPartition);

        CreatePartitionReplicator(clonedPartition, originalPartition);

        originalPartition.RemoveShapes([deleted]);

        AssertEquals([originalPartition], [clonedPartition]);
    }

    [TestMethod]
    public void ChildDeleted_Multiple_First()
    {
        var deleted = new Circle("deleted");
        var originalPartition = new Geometry("a") { Shapes = [deleted, new Line("l")] };
        var clonedPartition = ClonePartition(originalPartition);

        CreatePartitionReplicator(clonedPartition, originalPartition);

        originalPartition.RemoveShapes([deleted]);

        AssertEquals([originalPartition], [clonedPartition]);
    }

    [TestMethod]
    public void ChildDeleted_Multiple_Last()
    {
        var deleted = new Circle("deleted");
        var originalPartition = new Geometry("a") { Shapes = [new Line("l"), deleted] };
        var clonedPartition = ClonePartition(originalPartition);

        CreatePartitionReplicator(clonedPartition, originalPartition);

        originalPartition.RemoveShapes([deleted]);

        AssertEquals([originalPartition], [clonedPartition]);
    }

    [TestMethod]
    public void ChildDeleted_Single()
    {
        var deleted = new Documentation("deleted");
        var originalPartition = new Geometry("a") { Documentation = deleted };
        var clonedPartition = ClonePartition(originalPartition);

        CreatePartitionReplicator(clonedPartition, originalPartition);

        originalPartition.Documentation = null;

        AssertEquals([originalPartition], [clonedPartition]);
    }

    #endregion

    #region ChildReplaced

    [TestMethod]
    public void ChildReplaced_Single()
    {
        var originalPartition = new Geometry("a")
        {
            Documentation = new Documentation("replaced") { Text = "a" }
        };
        var clonedPartition = ClonePartition(originalPartition);

        CreatePartitionReplicator(clonedPartition, originalPartition);

        var added = new Documentation("added")
        {
            Text = "added"
        };

        var notificationObserver = new NotificationObserver();
        originalPartition.GetNotificationSender()!.ConnectTo(notificationObserver);
        
        originalPartition.Documentation = added;

        Assert.AreEqual(1, notificationObserver.Count);
        Assert.IsInstanceOfType<ChildReplacedNotification>(notificationObserver.Notifications[0]);
        AssertEquals([originalPartition], [clonedPartition]);
    }

    [TestMethod]
    public void ChildReplaced_Deep()
    {
        var originalPartition = new Geometry("a");
        var bof = new BillOfMaterials("bof")
        {
            DefaultGroup = new MaterialGroup("mg") { MatterState = MatterState.liquid }
        };
        originalPartition.AddAnnotations([bof]);

        var clonedPartition = ClonePartition(originalPartition);

        CreatePartitionReplicator(clonedPartition, originalPartition);

        var notificationObserver = new NotificationObserver();
        originalPartition.GetNotificationSender()!.ConnectTo(notificationObserver);
        
        bof.DefaultGroup = new MaterialGroup("replaced") { MatterState = MatterState.gas };

        Assert.AreEqual(1, notificationObserver.Count);
        Assert.IsInstanceOfType<ChildReplacedNotification>(notificationObserver.Notifications[0]);
        AssertEquals([originalPartition], [clonedPartition]);
    }
    
    [TestMethod]
    [Ignore("Should emit ChildReplacedNotification")]
    public void ChildReplaced_Multiple_Only()
    {
        var replaced = new Circle("replaced");
        var replacement = new Line("replacement");
        
        var originalPartition = new Geometry("a")
        {
            Shapes = [replaced]
        };
        var clonedPartition = ClonePartition(originalPartition);

        CreatePartitionReplicator(clonedPartition, originalPartition);

        var notificationObserver = new NotificationObserver();
        originalPartition.GetNotificationSender()!.ConnectTo(notificationObserver);
        
        replaced.ReplaceWith(replacement);

        Assert.AreEqual(1, notificationObserver.Count);
        Assert.IsInstanceOfType<ChildReplacedNotification>(notificationObserver.Notifications[0]);
        AssertEquals([originalPartition], [clonedPartition]);
    }
    
    [TestMethod]
    public void ChildReplaced_Multiple_Only_ProducesNotification()
    {
        var replaced = new Circle("replaced");
        
        var originalPartition = new Geometry("a")
        {
            Shapes = [replaced]
        };
        var clonedPartition = ClonePartition(originalPartition);

        CreatePartitionReplicator(clonedPartition, originalPartition);

        var replacement = new Line("replacement");
        var childReplacedNotification = new ChildReplacedNotification(replacement, replaced, originalPartition, 
            ShapesLanguage.Instance.Geometry_shapes, 0, new NumericNotificationId("childReplacedNotification", 0));
        
        CreatePartitionReplicator(clonedPartition, childReplacedNotification);
        
        Assert.AreEqual(1, clonedPartition.Shapes.Count);
        Assert.AreEqual(replacement.GetId(), clonedPartition.Shapes[0].GetId());
    }
    
    [TestMethod]
    [Ignore("Should emit ChildReplacedNotification")]
    public void ChildReplaced_Multiple_First()
    {
        var replaced = new Circle("replaced");
        var replacement = new Line("replacement");
        
        var originalPartition = new Geometry("a")
        {
            Shapes = [replaced, new Circle("child")]
        };
        var clonedPartition = ClonePartition(originalPartition);

        CreatePartitionReplicator(clonedPartition, originalPartition);

        var notificationObserver = new NotificationObserver();
        originalPartition.GetNotificationSender()!.ConnectTo(notificationObserver);
        
        replaced.ReplaceWith(replacement);
        
        Assert.AreEqual(1, notificationObserver.Count);
        Assert.IsInstanceOfType<ChildReplacedNotification>(notificationObserver.Notifications[0]);
        AssertEquals([originalPartition], [clonedPartition]);
    }
    
    [TestMethod]
    public void ChildReplaced_Multiple_First_ProducesNotification()
    {
        var replaced = new Circle("replaced");
        var replacement = new Line("replacement");
        
        var originalPartition = new Geometry("a")
        {
            Shapes = [replaced, new Circle("child")]
        };
        var clonedPartition = ClonePartition(originalPartition);
        
        var childReplacedNotification = new ChildReplacedNotification(replacement, replaced, originalPartition, 
            ShapesLanguage.Instance.Geometry_shapes, 0, new NumericNotificationId("childReplacedNotification", 0));
        
        CreatePartitionReplicator(clonedPartition, childReplacedNotification);
        
        Assert.AreEqual(2, clonedPartition.Shapes.Count);
        Assert.AreEqual(replacement.GetId(), clonedPartition.Shapes[0].GetId());
    }

    [TestMethod]
    [Ignore("Should emit ChildReplacedNotification")]
    public void ChildReplaced_Multiple_Last()
    {
        var replaced = new Circle("replaced");
        var replacement = new Line("replacement");
        
        var originalPartition = new Geometry("a")
        {
            Shapes = [new Circle("child"), replaced]
        };
        var clonedPartition = ClonePartition(originalPartition);

        CreatePartitionReplicator(clonedPartition, originalPartition);

        var notificationObserver = new NotificationObserver();
        originalPartition.GetNotificationSender()!.ConnectTo(notificationObserver);
        
        replaced.ReplaceWith(replacement);

        Assert.AreEqual(1, notificationObserver.Count);
        Assert.IsInstanceOfType<ChildReplacedNotification>(notificationObserver.Notifications[0]);
        AssertEquals([originalPartition], [clonedPartition]);
    }
        
    [TestMethod]
    public void ChildReplaced_Multiple_Last_ProducesNotification()
    {
        var replaced = new Circle("replaced");
        var replacement = new Line("replacement");
        
        var originalPartition = new Geometry("a")
        {
            Shapes = [new Circle("child"), replaced]
        };
        var clonedPartition = ClonePartition(originalPartition);

        var childReplacedNotification = new ChildReplacedNotification(replacement, replaced, originalPartition, 
            ShapesLanguage.Instance.Geometry_shapes, 1, new NumericNotificationId("childReplacedNotification", 0));
        
        CreatePartitionReplicator(clonedPartition, childReplacedNotification);
        
        Assert.AreEqual(2, clonedPartition.Shapes.Count);
        Assert.AreEqual(replacement.GetId(), clonedPartition.Shapes[^1].GetId());
    }
    
    #endregion

    #region ChildMovedAndReplacedInSameContainment
    
    [TestMethod]
    [Ignore("Should emit ChildMovedAndReplacedInSameContainmentNotification")]
    public void ChildMovedAndReplacedInSameContainment_Backward()
    {
        var replacement = new Line("replacement");
        var replaced = new Circle("replaced");
        
        var originalPartition = new Geometry("a")
        {
            Shapes = [new Circle("child"), replaced, replacement]
        };
        var clonedPartition = ClonePartition(originalPartition);

        CreatePartitionReplicator(clonedPartition, originalPartition);
        
        var notificationObserver = new NotificationObserver();
        originalPartition.GetNotificationSender()!.ConnectTo(notificationObserver);
        
        replaced.ReplaceWith(replacement);
        
        Assert.AreEqual(1, notificationObserver.Count);
        Assert.IsInstanceOfType<ChildMovedAndReplacedInSameContainmentNotification>(notificationObserver.Notifications[0]);
        AssertEquals([originalPartition], [clonedPartition]);
    }
    
    [TestMethod]
    public void ChildMovedAndReplacedInSameContainment_Forward_ProducesNotification()
    {
        var moved = new Circle("moved");
        var replaced = new Line("replaced");
        var originalPartition = new Geometry("a") { Shapes = [moved, replaced] };
        var clonedPartition = ClonePartition(originalPartition);

        var newIndex = 1;
        var oldIndex = 0;
        var notification = new ChildMovedAndReplacedInSameContainmentNotification(newIndex, moved, originalPartition, ShapesLanguage.Instance.Geometry_shapes, 
            replaced, oldIndex, new NumericNotificationId("childMovedAndReplacedInSameContainment", 0));

        CreatePartitionReplicator(clonedPartition, notification);

        Assert.AreEqual(1, clonedPartition.Shapes.Count);
        Assert.AreEqual(moved.GetId(), clonedPartition.Shapes[0].GetId());
    }

    [TestMethod]
    [Ignore("Should emit ChildMovedAndReplacedInSameContainmentNotification")]
    public void ChildMovedAndReplacedInSameContainment_Forward()
    {
        var replacement = new Line("replacement");
        var replaced = new Circle("replaced");
        
        var originalPartition = new Geometry("a")
        {
            Shapes = [new Circle("child"), replacement, replaced]
        };
        var clonedPartition = ClonePartition(originalPartition);

        CreatePartitionReplicator(clonedPartition, originalPartition);
        
        var notificationObserver = new NotificationObserver();
        originalPartition.GetNotificationSender()!.ConnectTo(notificationObserver);
        
        replaced.ReplaceWith(replacement);
        
        Assert.AreEqual(1, notificationObserver.Count);
        Assert.IsInstanceOfType<ChildMovedAndReplacedInSameContainmentNotification>(notificationObserver.Notifications[0]);
        AssertEquals([originalPartition], [clonedPartition]);
    }

    [TestMethod]
    public void ChildMovedAndReplacedInSameContainment_BackwardP_ProducesNotification()
    {
        var moved = new Circle("moved");
        var replaced = new Line("replaced");
        var originalPartition = new Geometry("a") { Shapes = [replaced, moved] };
        var clonedPartition = ClonePartition(originalPartition);

        var newIndex = 0;
        var oldIndex = 1;
        var notification = new ChildMovedAndReplacedInSameContainmentNotification(newIndex, moved, originalPartition, ShapesLanguage.Instance.Geometry_shapes, 
            replaced, oldIndex, new NumericNotificationId("childMovedAndReplacedInSameContainment", 0));

        CreatePartitionReplicator(clonedPartition, notification);

        Assert.AreEqual(1, clonedPartition.Shapes.Count);
        Assert.AreEqual(moved.GetId(), clonedPartition.Shapes[0].GetId());
    }
    
    [TestMethod]
    public void ChildMovedAndReplacedInSameContainment_Backward_MoreThanThreeChildren_ProducesNotification()
    {
        var replacement = new Line("E");
        var replaced = new Circle("B");
        
        var originalPartition = new Geometry("container")
        {
            Shapes = [new Circle("A"), replaced, new Circle("C"), new Circle("D"), replacement, new Circle("F")]
        };
        var clonedPartition = ClonePartition(originalPartition);
        
        var newIndex = 1;
        var oldIndex = 4;
        var notification = new ChildMovedAndReplacedInSameContainmentNotification(newIndex, replacement, originalPartition, ShapesLanguage.Instance.Geometry_shapes, 
            replaced, oldIndex, new NumericNotificationId("childMovedAndReplacedInSameContainment", 0));

        CreatePartitionReplicator(clonedPartition, notification);
        
        replaced.ReplaceWith(replacement);
        
        Assert.AreEqual(5, clonedPartition.Shapes.Count);
        Assert.AreEqual(replacement.GetId(), clonedPartition.Shapes[1].GetId());
    }
    
    [TestMethod]
    public void ChildMovedAndReplacedInSameContainment_Forward_MoreThanThreeChildren_ProducesNotification()
    {
        var replacement = new Line("E");
        var replaced = new Circle("B");
        
        var originalPartition = new Geometry("container")
        {
            Shapes = [new Circle("A"), replacement, new Circle("C"), new Circle("D"), replaced, new Circle("F")]
        };
        var clonedPartition = ClonePartition(originalPartition);
        
        var newIndex = 4;
        var oldIndex = 1;
        var notification = new ChildMovedAndReplacedInSameContainmentNotification(newIndex, replacement, originalPartition, ShapesLanguage.Instance.Geometry_shapes, 
            replaced, oldIndex, new NumericNotificationId("childMovedAndReplacedInSameContainment", 0));

        CreatePartitionReplicator(clonedPartition, notification);
        
        replaced.ReplaceWith(replacement);
        
        Assert.AreEqual(5, clonedPartition.Shapes.Count);
        Assert.AreEqual(replacement.GetId(), clonedPartition.Shapes[^2].GetId());
    }

    #endregion

    #region ChildMovedFromOtherContainment

    [TestMethod]
    public void ChildMovedFromOtherContainment_Multiple()
    {
        var moved = new Circle("moved");
        var origin = new CompositeShape("origin") { Parts = [moved] };
        var originalPartition = new Geometry("a") { Shapes = [origin] };
        var clonedPartition = ClonePartition(originalPartition);

        CreatePartitionReplicator(clonedPartition, originalPartition);

        originalPartition.AddShapes([moved]);

        AssertEquals([originalPartition], [clonedPartition]);
    }

    [TestMethod]
    public void ChildMovedFromOtherContainment_Single()
    {
        var moved = new Documentation("moved");
        var originalPartition = new Geometry("a")
        {
            Shapes = [new Line("l") { ShapeDocs = moved }]
        };
        var clonedPartition = ClonePartition(originalPartition);

        CreatePartitionReplicator(clonedPartition, originalPartition);

        originalPartition.Documentation = moved;

        AssertEquals([originalPartition], [clonedPartition]);
    }

    #endregion

    #region ChildMovedAndReplacedFromOtherContainment

    [TestMethod]
    public void ChildMovedAndReplacedFromOtherContainment_Single()
    {
        var moved = new Documentation("moved");
        var replaced = new Documentation("replaced");
        var originalPartition = new Geometry("a")
        {
            Documentation = replaced, Shapes = [new Line("l") { ShapeDocs = moved }]
        };
        var clonedPartition = ClonePartition(originalPartition);

        CreatePartitionReplicator(clonedPartition, originalPartition);

        var notificationObserver = new NotificationObserver();
        originalPartition.GetNotificationSender()!.ConnectTo(notificationObserver);
        
        originalPartition.Documentation = moved;

        Assert.AreEqual(1, notificationObserver.Count);
        Assert.IsInstanceOfType<ChildMovedAndReplacedFromOtherContainmentNotification>(notificationObserver.Notifications[0]);
        
        AssertEquals([originalPartition], [clonedPartition]);
    }

    [TestMethod]
    public void ChildMovedAndReplacedFromOtherContainment_Single_ReplaceWith()
    {
        var moved = new Documentation("moved");
        var replaced = new Documentation("replaced");
        var originalPartition = new Geometry("a")
        {
            Documentation = replaced, Shapes = [new Line("l") { ShapeDocs = moved }]
        };
        var clonedPartition = ClonePartition(originalPartition);

        CreatePartitionReplicator(clonedPartition, originalPartition);
        
        var notificationObserver = new NotificationObserver();
        originalPartition.GetNotificationSender()!.ConnectTo(notificationObserver);

        replaced.ReplaceWith(moved);
        
        Assert.AreEqual(1, notificationObserver.Count);
        Assert.IsInstanceOfType<ChildMovedAndReplacedFromOtherContainmentNotification>(notificationObserver.Notifications[0]);

        AssertEquals([originalPartition], [clonedPartition]);
    }

    [TestMethod]
    [Ignore("Should emit ChildMovedAndReplacedFromOtherContainmentNotification")]
    public void ChildMovedAndReplacedFromOtherContainment_Multiple()
    {
        var moved = new Circle("moved");
        var origin = new CompositeShape("origin") { Parts = [moved] };
        var replaced = new Circle("replaced");
        var originalPartition = new Geometry("a") { Shapes = [origin, replaced] };
        var clonedPartition = ClonePartition(originalPartition);

        CreatePartitionReplicator(clonedPartition, originalPartition);

        var notificationObserver = new NotificationObserver();
        originalPartition.GetNotificationSender()!.ConnectTo(notificationObserver);
        
        replaced.ReplaceWith(moved);
        
        Assert.AreEqual(1, notificationObserver.Count);
        Assert.IsInstanceOfType<ChildMovedAndReplacedFromOtherContainmentNotification>(notificationObserver.Notifications[0]);
        AssertEquals([originalPartition], [clonedPartition]);
    }

    [TestMethod]
    public void ChildMovedAndReplacedFromOtherContainment_Multiple_ProducesNotification()
    {
        var moved = new Circle("moved");
        var origin = new CompositeShape("origin") { Parts = [moved] };
        var replaced = new Circle("replaced");
        var originalPartition = new Geometry("a") { Shapes = [origin, replaced] };
        var clonedPartition = ClonePartition(originalPartition);

        CreatePartitionReplicator(clonedPartition, originalPartition);

        var newIndex = 1;
        var oldIndex = 0;
        var notification = new ChildMovedAndReplacedFromOtherContainmentNotification(originalPartition, ShapesLanguage.Instance.Geometry_shapes, 
            newIndex, moved, origin, ShapesLanguage.Instance.CompositeShape_parts, oldIndex, replaced, new NumericNotificationId("childMovedAndReplacedFromOtherContainment", 0));
        
        CreatePartitionReplicator(clonedPartition, notification);
        
        Assert.AreEqual(2, clonedPartition.Shapes.Count);
        Assert.AreEqual(moved.GetId(), clonedPartition.Shapes[^1].GetId());
    }

    #endregion

    #region ChildMovedAndReplacedFromOtherContainmentInSameParent

    [TestMethod]
    public void ChildMovedAndReplacedFromOtherContainmentInSameParent_Single()
    {
        var line = new Line("l")
        {
            Start = new Coord("moved"), End = new Coord("replaced")
        };
        var originalPartition = new Geometry("a") { Shapes = [line] };
        var clonedPartition = ClonePartition(originalPartition);

        var notificationObserver = new NotificationObserver();
        originalPartition.GetNotificationSender()!.ConnectTo(notificationObserver);
        
        CreatePartitionReplicator(clonedPartition, originalPartition);

        line.End = line.Start;
        
        Assert.AreEqual(1, notificationObserver.Count);
        Assert.IsInstanceOfType<ChildMovedAndReplacedFromOtherContainmentInSameParentNotification>(notificationObserver.Notifications[0]);

        AssertEquals([originalPartition], [clonedPartition]);
    }

    [TestMethod]
    public void ChildMovedAndReplacedFromOtherContainmentInSameParent_Single_ReplaceWith()
    {
        var line = new Line("l")
        {
            Start = new Coord("moved"), End = new Coord("replaced")
        };
        var originalPartition = new Geometry("a") { Shapes = [line] };
        var clonedPartition = ClonePartition(originalPartition);

        CreatePartitionReplicator(clonedPartition, originalPartition);

        var notificationObserver = new NotificationObserver();
        originalPartition.GetNotificationSender()!.ConnectTo(notificationObserver);
        
        line.End.ReplaceWith(line.Start);
        
        Assert.AreEqual(1, notificationObserver.Count);
        Assert.IsInstanceOfType<ChildMovedAndReplacedFromOtherContainmentInSameParentNotification>(notificationObserver.Notifications[0]);

        AssertEquals([originalPartition], [clonedPartition]);
    }

    #endregion

    #region ChildMovedFromOtherContainmentInSameParent

    [TestMethod]
    public void ChildMovedFromOtherContainmentInSameParent_Multiple()
    {
        var moved = new Circle("moved");
        var origin = new CompositeShape("origin") { Parts = [moved] };
        var originalPartition = new Geometry("a") { Shapes = [origin] };
        var clonedPartition = ClonePartition(originalPartition);

        CreatePartitionReplicator(clonedPartition, originalPartition);

        origin.AddDisabledParts([moved]);

        AssertEquals([originalPartition], [clonedPartition]);
    }

    [TestMethod]
    public void ChildMovedFromOtherContainmentInSameParent_Single()
    {
        var moved = new Circle("moved");
        var origin = new CompositeShape("origin") { Parts = [moved] };
        var originalPartition = new Geometry("a") { Shapes = [origin] };
        var clonedPartition = ClonePartition(originalPartition);

        CreatePartitionReplicator(clonedPartition, originalPartition);

        origin.EvilPart = moved;

        AssertEquals([originalPartition], [clonedPartition]);
    }

    
    [TestMethod]
    public void ChildMovedFromOtherContainmentInSameParent_Reverse_first_moves_required_containment()
    {
        var moved1 = new LinkTestConcept("moved1");
        var moved2 = new LinkTestConcept("moved2");
        var originalPartition = new LinkTestConcept("a")
        {
            Containment_0_1 = moved1,
            Containment_1 = moved2,
        };
        
        var clonedPartition = ClonePartition(originalPartition);

        CreatePartitionReplicator(clonedPartition, originalPartition);

        originalPartition.Containment_0_1 = moved2; // emits ChildMovedAndReplacedFromOtherContainmentInSameParentNotification
        originalPartition.Containment_1 = moved1; // emits ChildAddedNotification
        
        AssertEquals([originalPartition], [clonedPartition]);
    }
      
    
    [TestMethod]
    public void ChildMovedFromOtherContainmentInSameParent_Reverse_first_moves_optional_containment()
    {
        var moved1 = new LinkTestConcept("moved1");
        var moved2 = new LinkTestConcept("moved2");
        var originalPartition = new LinkTestConcept("a")
        {
            Containment_0_1 = moved1,
            Containment_1 = moved2,
        };
        
        var clonedPartition = ClonePartition(originalPartition);

        CreatePartitionReplicator(clonedPartition, originalPartition);

        originalPartition.Containment_1 = moved1; // emits ChildMovedAndReplacedFromOtherContainmentInSameParentNotification
        originalPartition.Containment_0_1 = moved2; // emits ChildAddedNotification

        AssertEquals([originalPartition], [clonedPartition]);
    }
    
    
    #endregion

    #region ChildMovedInSameContainment

    [TestMethod]
    public void ChildMovedInSameContainment_Forward()
    {
        var moved = new Circle("moved");
        var originalPartition = new Geometry("a") { Shapes = [moved, new Line("l")] };
        var clonedPartition = ClonePartition(originalPartition);

        CreatePartitionReplicator(clonedPartition, originalPartition);

        originalPartition.AddShapes([moved]);

        AssertEquals([originalPartition], [clonedPartition]);
    }

    [TestMethod]
    public void ChildMovedInSameContainment_Backward()
    {
        var moved = new Circle("moved");
        var originalPartition = new Geometry("a") { Shapes = [new Line("l"), moved] };
        var clonedPartition = ClonePartition(originalPartition);

        CreatePartitionReplicator(clonedPartition, originalPartition);

        originalPartition.InsertShapes(0, [moved]);

        AssertEquals([originalPartition], [clonedPartition]);
    }

    #endregion

    #endregion

    
}<|MERGE_RESOLUTION|>--- conflicted
+++ resolved
@@ -20,10 +20,7 @@
 using Core.Notification;
 using Core.Notification.Partition;
 using Languages.Generated.V2024_1.Shapes.M2;
-<<<<<<< HEAD
-=======
 using Languages.Generated.V2025_1.TestLanguage;
->>>>>>> f261eb2d
 using M1;
 // TODO: switch back to use version 2025 after adding generic api
 
