﻿// Copyright 2025 TRUMPF Laser SE and other contributors
// 
// Licensed under the Apache License, Version 2.0 (the "License")
// you may not use this file except in compliance with the License.
// You may obtain a copy of the License at
// 
//     http://www.apache.org/licenses/LICENSE-2.0
// 
// Unless required by applicable law or agreed to in writing, software
// distributed under the License is distributed on an "AS IS" BASIS,
// WITHOUT WARRANTIES OR CONDITIONS OF ANY KIND, either express or implied.
// See the License for the specific language governing permissions and
// limitations under the License.
// 
// SPDX-FileCopyrightText: 2024 TRUMPF Laser SE and other contributors
// SPDX-License-Identifier: Apache-2.0

namespace LionWeb.Core.Test.Utilities.Hasher;

using Core.Notification;
using Core.Serialization;
using Core.Utilities;
using Languages.Generated.V2024_1.SDTLang;
using Languages.Generated.V2024_1.Shapes.M2;
using M3;
using System.Diagnostics.CodeAnalysis;
using System.Reflection;

[TestClass]
public class HasherTests
{
    [TestMethod]
    public void EmptyList()
    {
        var hash = new Hasher([]).Hash();
        Assert.IsNotNull(hash);

        Assert.AreEqual(
            "SHA256_09-CE-E9-A6-FF-28-72-80-CC-5A-33-B6-1C-13-46-AE-F8-43-13-29-DD-58-FC-D1-78-91-67-23-AC-2F-7C-D6",
            hash.ToString()
        );
    }

    [TestMethod]
    public void IdIndependent()
    {
        var hashA = new Hasher([new Geometry("A")]).Hash();
        var hashB = new Hasher([new Geometry("B")]).Hash();

        Assert.AreEqual(hashA, hashB);
    }

    [TestMethod]
    public void Classifier()
    {
        var hashA = new Hasher([new Geometry("A")]).Hash();
        var hashB = new Hasher([new ReferenceGeometry("A")]).Hash();

        Assert.AreNotEqual(hashA, hashB);
    }

    #region Property

    [TestMethod]
    public void Property_Equal()
    {
        var hashA = new Hasher([new Circle("A") { Name = "X" }]).Hash();
        var hashB = new Hasher([new Circle("B") { Name = "X" }]).Hash();

        Assert.AreEqual(hashA, hashB);
    }

    [TestMethod]
    public void Property_DifferentValue_String()
    {
        var hashA = new Hasher([new Circle("A") { Name = "X" }]).Hash();
        var hashB = new Hasher([new Circle("A") { Name = "Y" }]).Hash();

        Assert.AreNotEqual(hashA, hashB);
    }

    [TestMethod]
    public void Property_DifferentValue_Integer()
    {
        var hashA = new Hasher([new Coord("A") { X = 1 }]).Hash();
        var hashB = new Hasher([new Coord("A") { X = 2 }]).Hash();

        Assert.AreNotEqual(hashA, hashB);
    }

    [TestMethod]
    public void Property_DifferentValue_Boolean()
    {
        var hashA = new Hasher([new Documentation("A") { Technical = true }]).Hash();
        var hashB = new Hasher([new Documentation("A") { Technical = false }]).Hash();

        Assert.AreNotEqual(hashA, hashB);
    }

    [TestMethod]
    public void Property_DifferentValue_Enum()
    {
        var hashA = new Hasher([new MaterialGroup("A") { MatterState = MatterState.gas }]).Hash();
        var hashB = new Hasher([new MaterialGroup("A") { MatterState = MatterState.liquid }]).Hash();

        Assert.AreNotEqual(hashA, hashB);
    }

    [TestMethod]
    public void Property_DifferentValue_Sdt()
    {
        var hashA = new Hasher([new SDTConcept("A") { Decimal = new Decimal(1, 0) }]).Hash();
        var hashB = new Hasher([new SDTConcept("A") { Decimal = new Decimal(0, 1) }]).Hash();

        Assert.AreNotEqual(hashA, hashB);
    }

    [TestMethod]
    public void Property_DifferentValue_Null()
    {
        var hashA = new Hasher([new Circle("A") { Name = "X" }]).Hash();
        var hashB = new Hasher([new Circle("A")]).Hash();

        Assert.AreNotEqual(hashA, hashB);
    }

    [TestMethod]
    public void Property_DifferentProperties()
    {
        var hashA = new Hasher([new Circle("A") { Name = "X" }]).Hash();
        var hashB = new Hasher([new Circle("A") { Uuid = "X" }]).Hash();

        Assert.AreNotEqual(hashA, hashB);
    }

    [TestMethod]
    public void Property_DifferentProperties_AmountToSameString()
    {
        var hashA = new Hasher([new Circle("A") { Name = "X", Uuid = "XX" }]).Hash();
        var hashB = new Hasher([new Circle("A") { Name = "XX", Uuid = "X" }]).Hash();

        Assert.AreNotEqual(hashA, hashB);
    }

    #endregion

    #region Annotation

    [TestMethod]
    public void Annotation_Equal()
    {
        var a = new Circle("A");
        a.AddAnnotations([new Documentation("A")]);
        var hashA = new Hasher([a]).Hash();
        var b = new Circle("B");
        b.AddAnnotations([new Documentation("B")]);
        var hashB = new Hasher([b]).Hash();

        Assert.AreEqual(hashA, hashB);
    }

    [TestMethod]
    public void Annotation_DifferentElements_Empty()
    {
        var a = new Circle("A");
        a.AddAnnotations([new Documentation("A") { Text = "X" }]);
        var hashA = new Hasher([a]).Hash();
        var b = new Circle("B");
        var hashB = new Hasher([b]).Hash();

        Assert.AreNotEqual(hashA, hashB);
    }

    [TestMethod]
    public void Annotation_DifferentElements()
    {
        var a = new Circle("A");
        a.AddAnnotations([new Documentation("A") { Text = "X" }]);
        var hashA = new Hasher([a]).Hash();
        var b = new Circle("B");
        b.AddAnnotations([new Documentation("B") { Text = "Y" }]);
        var hashB = new Hasher([b]).Hash();

        Assert.AreNotEqual(hashA, hashB);
    }

    [TestMethod]
    public void Annotation_DifferentOrder()
    {
        var a = new Circle("A");
        a.AddAnnotations([new Documentation("A"), new BillOfMaterials("A")]);
        var hashA = new Hasher([a]).Hash();
        var b = new Circle("A");
        b.AddAnnotations([new BillOfMaterials("A"), new Documentation("A")]);
        var hashB = new Hasher([b]).Hash();

        Assert.AreNotEqual(hashA, hashB);
    }

    #endregion

    #region Containment

    [TestMethod]
    public void Containment_Equal()
    {
        var hashA = new Hasher([new Circle("A") { Center = new Coord("X") }]).Hash();
        var hashB = new Hasher([new Circle("B") { Center = new Coord("X") }]).Hash();

        Assert.AreEqual(hashA, hashB);
    }

    [TestMethod]
    public void Containment_DifferentElement()
    {
        var hashA = new Hasher([new Circle("A") { Center = new Coord("X") { X = 1 } }]).Hash();
        var hashB = new Hasher([new Circle("B") { Center = new Coord("Y") { X = 2 } }]).Hash();

        Assert.AreNotEqual(hashA, hashB);
    }

    [TestMethod]
    public void Containment_DifferentElements_Empty()
    {
        var hashA = new Hasher([new Geometry("A") { Shapes = [new Line("A")] }]).Hash();
        var hashB = new Hasher([new Geometry("B") { }]).Hash();

        Assert.AreNotEqual(hashA, hashB);
    }

    [TestMethod]
    public void Containment_DifferentElements()
    {
        var hashA = new Hasher([new Geometry("A") { Shapes = [new Line("A")] }]).Hash();
        var hashB = new Hasher([new Geometry("B") { Shapes = [new Circle("A")] }]).Hash();

        Assert.AreNotEqual(hashA, hashB);
    }

    [TestMethod]
    public void Containment_DifferentOrder()
    {
        var hashA = new Hasher([new Geometry("A") { Shapes = [new Line("A"), new Circle("A")] }]).Hash();
        var hashB = new Hasher([new Geometry("B") { Shapes = [new Circle("A"), new Line("A")] }]).Hash();

        Assert.AreNotEqual(hashA, hashB);
    }

    [TestMethod]
    public void Containment_DifferentOrder_AmountToSameContent()
    {
        var hashA = new Hasher(
            [new Geometry("A") { Shapes = [new Line("A") { Name = "X" }, new Line("A") { Name = "XX" }] }]).Hash();
        var hashB = new Hasher(
            [new Geometry("B") { Shapes = [new Line("A") { Name = "XX" }, new Line("A") { Name = "X" }] }]).Hash();

        Assert.AreNotEqual(hashA, hashB);
    }

    [TestMethod]
    public void Containment_DifferentContainments()
    {
        var hashA = new Hasher([new CompositeShape("A") { Parts = [new Line("A")] }]).Hash();
        var hashB = new Hasher([new CompositeShape("B") { DisabledParts = [new Line("A")] }]).Hash();

        Assert.AreNotEqual(hashA, hashB);
    }

    #endregion

    #region Reference

    #region Internal

    [TestMethod]
    public void Reference_Internal_Equal_Before()
    {
        var targetA = new Line("T");
        var hashA = new Hasher([targetA, new OffsetDuplicate("A") { Source = targetA }]).Hash();
        var targetB = new Line("T");
        var hashB = new Hasher([targetB, new OffsetDuplicate("B") { Source = targetB }]).Hash();

        Assert.AreEqual(hashA, hashB);
    }

    [TestMethod]
    public void Reference_Internal_Equal_After()
    {
        var targetA = new Line("T");
        var hashA = new Hasher([new OffsetDuplicate("A") { Source = targetA }, targetA]).Hash();
        var targetB = new Line("T");
        var hashB = new Hasher([new OffsetDuplicate("B") { Source = targetB }, targetB]).Hash();

        Assert.AreEqual(hashA, hashB);
    }

    [TestMethod]
    public void Reference_Internal_Equal_After_OtherId()
    {
        var targetA = new Line("Ta");
        var hashA = new Hasher([new OffsetDuplicate("A") { Source = targetA }, targetA]).Hash();
        var targetB = new Line("Tb");
        var hashB = new Hasher([new OffsetDuplicate("B") { Source = targetB }, targetB]).Hash();

        Assert.AreEqual(hashA, hashB);
    }

    [TestMethod]
    public void Reference_Internal_Different_Before()
    {
        var targetA = new Line("T");
        var hashA = new Hasher([targetA, new OffsetDuplicate("A") { Source = targetA }]).Hash();
        var targetB = new Circle("T");
        var hashB = new Hasher([targetB, new OffsetDuplicate("B") { Source = targetB }]).Hash();

        Assert.AreNotEqual(hashA, hashB);
    }

    [TestMethod]
    public void Reference_Internal_Different_After()
    {
        var targetA = new Line("T");
        var hashA = new Hasher([new OffsetDuplicate("A") { Source = targetA }, targetA]).Hash();
        var targetB = new Circle("T");
        var hashB = new Hasher([new OffsetDuplicate("B") { Source = targetB }, targetB]).Hash();

        Assert.AreNotEqual(hashA, hashB);
    }

    #endregion

    #region External

    [TestMethod]
    public void Reference_External_Same()
    {
        var target = new Line("T");
        var hashA = new Hasher([new OffsetDuplicate("A") { Source = target }]).Hash();
        var hashB = new Hasher([new OffsetDuplicate("B") { Source = target }]).Hash();

        Assert.AreEqual(hashA, hashB);
    }

    [TestMethod]
    public void Reference_External_Equal()
    {
        var targetA = new Line("T");
        var hashA = new Hasher([new OffsetDuplicate("A") { Source = targetA }]).Hash();
        var targetB = new Line("T");
        var hashB = new Hasher([new OffsetDuplicate("B") { Source = targetB }]).Hash();

        Assert.AreEqual(hashA, hashB);
    }

    [TestMethod]
    public void Reference_External_SameId()
    {
        var targetA = new Line("T");
        var hashA = new Hasher([new OffsetDuplicate("A") { Source = targetA }]).Hash();
        var targetB = new Circle("T");
        var hashB = new Hasher([new OffsetDuplicate("B") { Source = targetB }]).Hash();

        Assert.AreEqual(hashA, hashB);
    }

    [TestMethod]
    public void Reference_External_DifferentId()
    {
        var targetA = new Line("T");
        var hashA = new Hasher([new OffsetDuplicate("A") { Source = targetA }]).Hash();
        var targetB = new Circle("TT");
        var hashB = new Hasher([new OffsetDuplicate("B") { Source = targetB }]).Hash();

        Assert.AreNotEqual(hashA, hashB);
    }

    [TestMethod]
    public void Reference_External_MultipleReferences()
    {
        var externalTarget = new Line("T");
        var internalTarget = new Circle("TT");

        var hashA = new Hasher([
            new OffsetDuplicate("A") { Source = internalTarget },
            new OffsetDuplicate("A") { Source = externalTarget },
            internalTarget,
            new OffsetDuplicate("A") { Source = externalTarget },
        ]).Hash();

        var hashB = new Hasher([
            new OffsetDuplicate("A") { Source = internalTarget },
            new OffsetDuplicate("A") { Source = externalTarget },
            internalTarget,
            new OffsetDuplicate("A") { Source = externalTarget },
        ]).Hash();

        Assert.AreEqual(hashA, hashB);
    }

    [TestMethod]
    public void Reference_External_LookupCount()
    {
        var externalTarget = new Line("T");
        var internalTarget = new Circle("TT");

        var hasherBefore = new Hasher([
            internalTarget,
            new OffsetDuplicate("A") { Source = internalTarget },
            new OffsetDuplicate("A") { Source = externalTarget },
            new OffsetDuplicate("A") { Source = externalTarget },
        ]);
        hasherBefore.Hash();

        var hasherAfter = new Hasher([
            new OffsetDuplicate("A") { Source = internalTarget },
            new OffsetDuplicate("A") { Source = externalTarget },
            internalTarget,
            new OffsetDuplicate("A") { Source = externalTarget },
        ]);
        hasherAfter.Hash();

        // check that we added only one external reference
        Assert.AreEqual(2, GetNextReferenceIndex(hasherBefore));
        Assert.AreEqual(2, GetNextReferenceIndex(hasherAfter));
    }

    private static int GetNextReferenceIndex(Hasher hasher) =>
        (int)typeof(Hasher)
            .GetRuntimeFields()
            .First(f => f.Name == "_nextReferenceIndex")
            .GetValue(hasher)!;

    #endregion

    [TestMethod]
    public void Reference_DifferentElements_Empty()
    {
        var targetA = new Line("T");
        var hashA = new Hasher([new ReferenceGeometry("A") { Shapes = [targetA] }]).Hash();
        var hashB = new Hasher([new ReferenceGeometry("B") { }]).Hash();

        Assert.AreNotEqual(hashA, hashB);
    }

    [TestMethod]
    public void Reference_DifferentElements()
    {
        var targetA = new Line("T");
        var hashA = new Hasher([new ReferenceGeometry("A") { Shapes = [targetA] }]).Hash();
        var targetB = new Circle("TT");
        var hashB = new Hasher([new ReferenceGeometry("B") { Shapes = [targetB] }]).Hash();

        Assert.AreNotEqual(hashA, hashB);
    }

    [TestMethod]
    public void Reference_DifferentOrder()
    {
        var target1 = new Line("X");
        var target2 = new Line("Y");
        var hashA = new Hasher([new ReferenceGeometry("A") { Shapes = [target1, target2] }]).Hash();
        var hashB = new Hasher([new ReferenceGeometry("B") { Shapes = [target2, target1] }]).Hash();

        Assert.AreNotEqual(hashA, hashB);
    }

    [TestMethod]
    public void Reference_DifferentOrder_AmountsToSameConcatenatedTargetNodeIds()
    {
        var target1 = new Line("T");
        var target2 = new Line("TT");
        var hashA = new Hasher([new ReferenceGeometry("A") { Shapes = [target1, target2] }]).Hash();
        var hashB = new Hasher([new ReferenceGeometry("B") { Shapes = [target2, target1] }]).Hash();

        Assert.AreNotEqual(hashA, hashB);
    }

    [TestMethod]
    public void Reference_External_SpoofSeparatorId()
    {
        var hashA = new Hasher([new ReferenceGeometry("A") { Shapes = [new SpoofNode("T\0TT")] }]).Hash();
        var hashB =
            new Hasher([new ReferenceGeometry("B") { Shapes = [new SpoofNode("T"), new SpoofNode("TT")] }]).Hash();

        Assert.AreNotEqual(hashA, hashB);
    }

    class SpoofNode(string id) : IShape
    {
        public string GetId() => id;

        public INode? GetParent() => null;

        public IReadOnlyList<INode> GetAnnotations() => [];

        public Classifier GetClassifier() => ShapesLanguage.Instance.IShape;

        public IEnumerable<Feature> CollectAllSetFeatures() => [];

        public object? Get(Feature feature) => throw new UnknownFeatureException(GetClassifier(), feature);
        public bool TryGet(Feature feature, [NotNullWhen(true)] out object? value)
        {
            value = null;
            return false;
        }

        public void DetachFromParent() { }

<<<<<<< HEAD
        public void Set(Feature feature, object? value) { }
        public void Add(Link? link, IEnumerable<IReadableNode> nodes) {}

        public void Insert(Link? link, int index, IEnumerable<IReadableNode> nodes) {}

        public void Remove(Link? link, IEnumerable<IReadableNode> nodes) {}
=======
        public void Set(Feature feature, object? value, INotificationId? notificationId = null) { }
>>>>>>> 6aed6a83

        public void SetParent(INode? parent) { }

        public bool DetachChild(INode child) => false;

        public Containment? GetContainmentOf(INode child) => null;

        public void AddAnnotations(IEnumerable<INode> annotations, INotificationId? notificationId = null) { }

        public void InsertAnnotations(Int32 index, IEnumerable<INode> annotations, INotificationId? notificationId = null) { }

        public bool RemoveAnnotations(IEnumerable<INode> annotations, INotificationId? notificationId = null) => false;

        public IReadOnlyList<Coord> Fixpoints { get => []; init { } }
        public IShape AddFixpoints(IEnumerable<Coord> nodes, INotificationId? notificationId = null) => this;

        public IShape InsertFixpoints(int index, IEnumerable<Coord> nodes, INotificationId? notificationId = null) => this;

        public IShape RemoveFixpoints(IEnumerable<Coord> nodes, INotificationId? notificationId = null) => this;
        
        public string Uuid { get => null; set { } }
        public IShape SetUuid(string value, INotificationId? notificationId = null) => this;
    }

    [TestMethod]
    public void Reference_DifferentReferences()
    {
        var target = new Line("T");
        var hashA = new Hasher([new OffsetDuplicate("A") { Source = target }]).Hash();
        var hashB = new Hasher([new OffsetDuplicate("B") { AltSource = target }]).Hash();

        Assert.AreNotEqual(hashA, hashB);
    }

    #endregion

    #region MetaPointer

    [TestMethod]
    public void MetaPointer_Same()
    {
        var hasherA = new TestHasher([]);
        var hasherB = new TestHasher([]);

        hasherA.HashMetaPointer(new MetaPointer("A", "B", "C"));
        hasherB.HashMetaPointer(new MetaPointer("A", "B", "C"));

        Assert.AreEqual(hasherA.Hash(), hasherB.Hash());
    }

    [TestMethod]
    public void MetaPointer_Language()
    {
        var hasherA = new TestHasher([]);
        var hasherB = new TestHasher([]);

        hasherA.HashMetaPointer(new MetaPointer("A", "B", "C"));
        hasherB.HashMetaPointer(new MetaPointer("B", "B", "C"));

        Assert.AreNotEqual(hasherA.Hash(), hasherB.Hash());
    }

    [TestMethod]
    public void MetaPointer_Key()
    {
        var hasherA = new TestHasher([]);
        var hasherB = new TestHasher([]);

        hasherA.HashMetaPointer(new MetaPointer("A", "B", "C"));
        hasherB.HashMetaPointer(new MetaPointer("A", "B", "A"));

        Assert.AreNotEqual(hasherA.Hash(), hasherB.Hash());
    }

    [TestMethod]
    public void MetaPointer_Version()
    {
        var hasherA = new TestHasher([]);
        var hasherB = new TestHasher([]);

        hasherA.HashMetaPointer(new MetaPointer("A", "B", "C"));
        hasherB.HashMetaPointer(new MetaPointer("A", "C", "C"));

        Assert.AreNotEqual(hasherA.Hash(), hasherB.Hash());
    }

    #endregion

    [TestMethod]
    public void ByteArrayHash_Short()
    {
        Assert.ThrowsException<ArgumentException>(() => new ByteArrayHash("a", [1]));
    }

    [TestMethod]
    public void ByteArrayHash_Same()
    {
        var a = new ByteArrayHash("aaa", [1, 2, 3, 4]);
        var b = new ByteArrayHash("aaa", [1, 2, 3, 4]);

        Assert.AreEqual(a, b);
        Assert.AreEqual(a.ToString(), b.ToString());
    }

    [TestMethod]
    public void ByteArrayHash_DifferentAlgorithm()
    {
        var a = new ByteArrayHash("aaa", [1, 2, 3, 4]);
        var b = new ByteArrayHash("bbb", [1, 2, 3, 4]);

        Assert.AreNotEqual(a, b);
        Assert.AreNotEqual(a.GetHashCode(), b.GetHashCode());
        Assert.AreNotEqual(a.ToString(), b.ToString());
    }

    [TestMethod]
    public void ByteArrayHash_DifferentHash()
    {
        var a = new ByteArrayHash("aaa", [1, 2, 3, 4]);
        var b = new ByteArrayHash("aaa", [4, 3, 2, 1]);

        Assert.AreNotEqual(a, b);
        Assert.AreNotEqual(a.GetHashCode(), b.GetHashCode());
        Assert.AreNotEqual(a.ToString(), b.ToString());
    }
}

internal class TestHasher(IList<IReadableNode> nodes, LionWebVersions? lionWebVersion = null)
    : Hasher(nodes, lionWebVersion)
{
    public void HashMetaPointer(MetaPointer metaPointer) => base.MetaPointer(metaPointer);
}<|MERGE_RESOLUTION|>--- conflicted
+++ resolved
@@ -506,16 +506,12 @@
 
         public void DetachFromParent() { }
 
-<<<<<<< HEAD
-        public void Set(Feature feature, object? value) { }
+        public void Set(Feature feature, object? value, INotificationId? notificationId = null) { }
         public void Add(Link? link, IEnumerable<IReadableNode> nodes) {}
 
         public void Insert(Link? link, int index, IEnumerable<IReadableNode> nodes) {}
 
         public void Remove(Link? link, IEnumerable<IReadableNode> nodes) {}
-=======
-        public void Set(Feature feature, object? value, INotificationId? notificationId = null) { }
->>>>>>> 6aed6a83
 
         public void SetParent(INode? parent) { }
 
