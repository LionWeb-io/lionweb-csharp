﻿// Copyright 2025 TRUMPF Laser SE and other contributors
// 
// Licensed under the Apache License, Version 2.0 (the "License")
// you may not use this file except in compliance with the License.
// You may obtain a copy of the License at
// 
//     http://www.apache.org/licenses/LICENSE-2.0
// 
// Unless required by applicable law or agreed to in writing, software
// distributed under the License is distributed on an "AS IS" BASIS,
// WITHOUT WARRANTIES OR CONDITIONS OF ANY KIND, either express or implied.
// See the License for the specific language governing permissions and
// limitations under the License.
// 
// SPDX-FileCopyrightText: 2024 TRUMPF Laser SE and other contributors
// SPDX-License-Identifier: Apache-2.0

namespace LionWeb.Core.Test.Listener;

using Core.Utilities;
using Languages.Generated.V2024_1.Shapes.M2;
<<<<<<< HEAD
using M1.Event.Partition;
using M1.Event.Processor;
=======
using Notification.Partition;
>>>>>>> 4b85d056
using Comparer = Core.Utilities.Comparer;
using EventId = string;

[TestClass]
public class EventTests_MultiPartition
{
    #region Children

    #region ChildMovedFromOtherContainment

    [TestMethod]
    public void ChildMovedFromOtherContainment_Multiple_SamePartition()
    {
        var moved = new Circle("moved");
        var origin = new CompositeShape("origin") { Parts = [moved] };
        var node = new Geometry("a") { Shapes = [origin] };

        var clone = new Geometry("a") { Shapes = [new CompositeShape("origin") { Parts = [new Circle("moved")] }] };

<<<<<<< HEAD
        var replicator = CreateReplicator(clone, node);

        List<(EventId, IReadableNode)> deletions = [];
        node.GetProcessor().Subscribe<ChildDeletedEvent>((o, e) => deletions.Add((e.EventId.ToString(), e.DeletedChild)));
        List<(EventId, IReadableNode)> moves = [];
        node.GetProcessor()
            .Subscribe<ChildMovedFromOtherContainmentEvent>((o, e) => moves.Add((e.EventId.ToString(), e.MovedChild)));
=======
        var replicator = new PartitionNotificationReplicator(clone);
        replicator.ReplicateFrom(node.GetPublisher());

        List<(EventId, IReadableNode)> deletions = [];
        node.GetPublisher().Subscribe<ChildDeletedNotification>((o, e) => deletions.Add((e.NotificationId.ToString(), e.DeletedChild)));
        List<(EventId, IReadableNode)> moves = [];
        node.GetPublisher()
            .Subscribe<ChildMovedFromOtherContainmentNotification>((o, e) => moves.Add((e.NotificationId.ToString(), e.MovedChild)));
>>>>>>> 4b85d056

        node.AddShapes([moved]);

        AssertEquals([node], [clone]);
        Assert.IsFalse(deletions.Any());
        CollectionAssert.Contains(moves.Select(it => it.Item2).ToList(), moved);
    }

    [TestMethod]
    public void ChildMovedFromOtherContainment_Multiple_DifferentPartition_Add()
    {
        var moved = new Circle("moved");
        var origin = new CompositeShape("origin") { Parts = [moved] };
        var originPartition = new Geometry("g") { Shapes = [origin] };

        var node = new Geometry("a") { Shapes = [] };

        var clone = new Geometry("a") { Shapes = [] };

<<<<<<< HEAD
        var replicator = CreateReplicator(clone, node);

        List<(EventId, IReadableNode)> originMoves = [];
        originPartition.GetProcessor()
            .Subscribe<ChildMovedFromOtherContainmentEvent>((o, e) => originMoves.Add((e.EventId.ToString(), e.MovedChild)));
        List<(EventId, IReadableNode)> destinationMoves = [];
        node.GetProcessor()
            .Subscribe<ChildMovedFromOtherContainmentEvent>((o, e) => destinationMoves.Add((e.EventId.ToString(), e.MovedChild)));
=======
        var replicator = new PartitionNotificationReplicator(clone);
        replicator.ReplicateFrom(node.GetPublisher());

        List<(EventId, IReadableNode)> originMoves = [];
        originPartition.GetPublisher()
            .Subscribe<ChildMovedFromOtherContainmentNotification>((o, e) => originMoves.Add((e.NotificationId.ToString(), e.MovedChild)));
        List<(EventId, IReadableNode)> destinationMoves = [];
        node.GetPublisher()
            .Subscribe<ChildMovedFromOtherContainmentNotification>((o, e) => destinationMoves.Add((e.NotificationId.ToString(), e.MovedChild)));
>>>>>>> 4b85d056

        node.AddShapes([moved]);

        AssertEquals([node], [clone]);
        CollectionAssert.Contains(originMoves.Select(it => it.Item2).ToList(), moved);
        CollectionAssert.Contains(destinationMoves.Select(it => it.Item2).ToList(), moved);
        Assert.AreEqual(originMoves[0].Item1, destinationMoves[0].Item1);
    }

    [TestMethod]
    public void ChildMovedFromOtherContainment_Multiple_DifferentPartition_Insert()
    {
        var moved = new Circle("moved");
        var origin = new CompositeShape("origin") { Parts = [moved] };
        var originPartition = new Geometry("g") { Shapes = [origin] };

        var node = new Geometry("a") { Shapes = [] };

        var clone = new Geometry("a") { Shapes = [] };

<<<<<<< HEAD
        var replicator = CreateReplicator(clone, node);

        List<(EventId, IReadableNode)> originMoves = [];
        originPartition.GetProcessor()
            .Subscribe<ChildMovedFromOtherContainmentEvent>((o, e) => originMoves.Add((e.EventId.ToString(), e.MovedChild)));
        List<(EventId, IReadableNode)> destinationMoves = [];
        node.GetProcessor()
            .Subscribe<ChildMovedFromOtherContainmentEvent>((o, e) => destinationMoves.Add((e.EventId.ToString(), e.MovedChild)));
=======
        var replicator = new PartitionNotificationReplicator(clone);
        replicator.ReplicateFrom(node.GetPublisher());

        List<(EventId, IReadableNode)> originMoves = [];
        originPartition.GetPublisher()
            .Subscribe<ChildMovedFromOtherContainmentNotification>((o, e) => originMoves.Add((e.NotificationId.ToString(), e.MovedChild)));
        List<(EventId, IReadableNode)> destinationMoves = [];
        node.GetPublisher()
            .Subscribe<ChildMovedFromOtherContainmentNotification>((o, e) => destinationMoves.Add((e.NotificationId.ToString(), e.MovedChild)));
>>>>>>> 4b85d056

        node.InsertShapes(0, [moved]);

        AssertEquals([node], [clone]);
        CollectionAssert.Contains(originMoves.Select(it => it.Item2).ToList(), moved);
        CollectionAssert.Contains(destinationMoves.Select(it => it.Item2).ToList(), moved);
        Assert.AreEqual(originMoves[0].Item1, destinationMoves[0].Item1);
    }

    [TestMethod]
    public void ChildMovedFromOtherContainment_Single_SamePartition()
    {
        var moved = new Documentation("moved");
        var node = new Geometry("a") { Shapes = [new Line("l") { ShapeDocs = moved }] };

        var clone = new Geometry("a") { Shapes = [new Line("l") { ShapeDocs = new Documentation("moved") }] };

<<<<<<< HEAD
        var replicator = CreateReplicator(clone, node);

        List<(EventId, IReadableNode)> deletions = [];
        node.GetProcessor().Subscribe<ChildDeletedEvent>((o, e) => deletions.Add((e.EventId.ToString(), e.DeletedChild)));
        List<(EventId, IReadableNode)> moves = [];
        node.GetProcessor()
            .Subscribe<ChildMovedFromOtherContainmentEvent>((o, e) => moves.Add((e.EventId.ToString(), e.MovedChild)));
=======
        var replicator = new PartitionNotificationReplicator(clone);
        replicator.ReplicateFrom(node.GetPublisher());

        List<(EventId, IReadableNode)> deletions = [];
        node.GetPublisher().Subscribe<ChildDeletedNotification>((o, e) => deletions.Add((e.NotificationId.ToString(), e.DeletedChild)));
        List<(EventId, IReadableNode)> moves = [];
        node.GetPublisher()
            .Subscribe<ChildMovedFromOtherContainmentNotification>((o, e) => moves.Add((e.NotificationId.ToString(), e.MovedChild)));
>>>>>>> 4b85d056

        node.Documentation = moved;

        AssertEquals([node], [clone]);
        Assert.IsFalse(deletions.Any());
        CollectionAssert.Contains(moves.Select(it => it.Item2).ToList(), moved);
    }

    [TestMethod]
    public void ChildMovedFromOtherContainment_Single_DifferentPartition()
    {
        var moved = new Documentation("moved");
        var originPartition = new Geometry("g") { Shapes = [new Line("l") { ShapeDocs = moved }] };

        var node = new Geometry("a") { };

        var clone = new Geometry("a") { };

<<<<<<< HEAD
        var replicator = CreateReplicator(clone, node);

        List<(EventId, IReadableNode)> originMoves = [];
        originPartition.GetProcessor()
            .Subscribe<ChildMovedFromOtherContainmentEvent>((o, e) => originMoves.Add((e.EventId.ToString(), e.MovedChild)));
        List<(EventId, IReadableNode)> destinationMoves = [];
        node.GetProcessor()
            .Subscribe<ChildMovedFromOtherContainmentEvent>((o, e) => destinationMoves.Add((e.EventId.ToString(), e.MovedChild)));
=======
        var replicator = new PartitionNotificationReplicator(clone);
        replicator.ReplicateFrom(node.GetPublisher());

        List<(EventId, IReadableNode)> originMoves = [];
        originPartition.GetPublisher()
            .Subscribe<ChildMovedFromOtherContainmentNotification>((o, e) => originMoves.Add((e.NotificationId.ToString(), e.MovedChild)));
        List<(EventId, IReadableNode)> destinationMoves = [];
        node.GetPublisher()
            .Subscribe<ChildMovedFromOtherContainmentNotification>((o, e) => destinationMoves.Add((e.NotificationId.ToString(), e.MovedChild)));
>>>>>>> 4b85d056

        node.Documentation = moved;

        AssertEquals([node], [clone]);
        CollectionAssert.Contains(originMoves.Select(it => it.Item2).ToList(), moved);
        CollectionAssert.Contains(destinationMoves.Select(it => it.Item2).ToList(), moved);
        Assert.AreEqual(originMoves[0].Item1, destinationMoves[0].Item1);
    }

    #endregion

    #endregion

    #region Annotations

    #region AnnotationMovedFromOtherParent

    [TestMethod]
    public void AnnotationMovedFromOtherParent_Multiple_SamePartition()
    {
        var moved = new BillOfMaterials("moved");
        var origin = new CompositeShape("origin");
        origin.AddAnnotations([moved]);
        var node = new Geometry("a") { Shapes = [origin] };

        var cloneOrigin = new CompositeShape("origin");
        cloneOrigin.AddAnnotations([new BillOfMaterials("moved")]);
        var clone = new Geometry("a") { Shapes = [cloneOrigin] };

<<<<<<< HEAD
        var replicator = CreateReplicator(clone, node);

        List<(EventId, IReadableNode)> deletions = [];
        node.GetProcessor()
            .Subscribe<AnnotationDeletedEvent>((o, e) => deletions.Add((e.EventId.ToString(), e.DeletedAnnotation)));
        List<(EventId, IReadableNode)> moves = [];
        node.GetProcessor()
            .Subscribe<AnnotationMovedFromOtherParentEvent>((o, e) => moves.Add((e.EventId.ToString(), e.MovedAnnotation)));
=======
        var replicator = new PartitionNotificationReplicator(clone);
        replicator.ReplicateFrom(node.GetPublisher());

        List<(EventId, IReadableNode)> deletions = [];
        node.GetPublisher()
            .Subscribe<AnnotationDeletedNotification>((o, e) => deletions.Add((e.NotificationId.ToString(), e.DeletedAnnotation)));
        List<(EventId, IReadableNode)> moves = [];
        node.GetPublisher()
            .Subscribe<AnnotationMovedFromOtherParentNotification>((o, e) => moves.Add((e.NotificationId.ToString(), e.MovedAnnotation)));
>>>>>>> 4b85d056

        node.AddAnnotations([moved]);

        AssertEquals([node], [clone]);
        Assert.IsFalse(deletions.Any());
        CollectionAssert.Contains(moves.Select(it => it.Item2).ToList(), moved);
    }

    [TestMethod]
    public void AnnotationMovedFromOtherParent_Multiple_DifferentPartition_Add()
    {
        var moved = new BillOfMaterials("moved");
        var origin = new CompositeShape("origin");
        origin.AddAnnotations([moved]);
        var originPartition = new Geometry("g") { Shapes = [origin] };

        var node = new Geometry("a") { };

        var clone = new Geometry("a") { };

<<<<<<< HEAD
        var replicator = CreateReplicator(clone, node);

        List<(EventId, IReadableNode)> originMoves = [];
        originPartition.GetProcessor()
            .Subscribe<AnnotationMovedFromOtherParentEvent>((o, e) => originMoves.Add((e.EventId.ToString(), e.MovedAnnotation)));
        List<(EventId, IReadableNode)> destinationMoves = [];
        node.GetProcessor()
            .Subscribe<AnnotationMovedFromOtherParentEvent>((o, e) =>
                destinationMoves.Add((e.EventId.ToString(), e.MovedAnnotation)));
=======
        var replicator = new PartitionNotificationReplicator(clone);
        replicator.ReplicateFrom(node.GetPublisher());

        List<(EventId, IReadableNode)> originMoves = [];
        originPartition.GetPublisher()
            .Subscribe<AnnotationMovedFromOtherParentNotification>((o, e) => originMoves.Add((e.NotificationId.ToString(), e.MovedAnnotation)));
        List<(EventId, IReadableNode)> destinationMoves = [];
        node.GetPublisher()
            .Subscribe<AnnotationMovedFromOtherParentNotification>((o, e) =>
                destinationMoves.Add((e.NotificationId.ToString(), e.MovedAnnotation)));
>>>>>>> 4b85d056

        node.AddAnnotations([moved]);

        AssertEquals([node], [clone]);
        CollectionAssert.Contains(originMoves.Select(it => it.Item2).ToList(), moved);
        CollectionAssert.Contains(destinationMoves.Select(it => it.Item2).ToList(), moved);
        Assert.AreEqual(originMoves[0].Item1, destinationMoves[0].Item1);
    }

    [TestMethod]
    public void AnnotationMovedFromOtherParent_Multiple_DifferentPartition_Insert()
    {
        var moved = new BillOfMaterials("moved");
        var origin = new CompositeShape("origin");
        origin.AddAnnotations([moved]);
        var originPartition = new Geometry("g") { Shapes = [origin] };

        var node = new Geometry("a") { };

        var clone = new Geometry("a") { };

<<<<<<< HEAD
        var replicator = CreateReplicator(clone, node);

        List<(EventId, IReadableNode)> originMoves = [];
        originPartition.GetProcessor()
            .Subscribe<AnnotationMovedFromOtherParentEvent>((o, e) => originMoves.Add((e.EventId.ToString(), e.MovedAnnotation)));
        List<(EventId, IReadableNode)> destinationMoves = [];
        node.GetProcessor()
            .Subscribe<AnnotationMovedFromOtherParentEvent>((o, e) =>
                destinationMoves.Add((e.EventId.ToString(), e.MovedAnnotation)));
=======
        var replicator = new PartitionNotificationReplicator(clone);
        replicator.ReplicateFrom(node.GetPublisher());

        List<(EventId, IReadableNode)> originMoves = [];
        originPartition.GetPublisher()
            .Subscribe<AnnotationMovedFromOtherParentNotification>((o, e) => originMoves.Add((e.NotificationId.ToString(), e.MovedAnnotation)));
        List<(EventId, IReadableNode)> destinationMoves = [];
        node.GetPublisher()
            .Subscribe<AnnotationMovedFromOtherParentNotification>((o, e) =>
                destinationMoves.Add((e.NotificationId.ToString(), e.MovedAnnotation)));
>>>>>>> 4b85d056

        node.InsertAnnotations(0, [moved]);

        AssertEquals([node], [clone]);
        CollectionAssert.Contains(originMoves.Select(it => it.Item2).ToList(), moved);
        CollectionAssert.Contains(destinationMoves.Select(it => it.Item2).ToList(), moved);
        Assert.AreEqual(originMoves[0].Item1, destinationMoves[0].Item1);
    }

    #endregion

    #endregion

    private static IEventProcessor<IPartitionEvent> CreateReplicator(Geometry clone, Geometry node)
    {
        var replicator = PartitionEventReplicator.Create(clone, new(), "cloneReplicator");
        var cloneProcessor = new NodeCloneProcessor<IPartitionEvent>(node.GetId());
        IProcessor.Connect((IPartitionProcessor)node.GetProcessor(), cloneProcessor);
        IProcessor.Connect(cloneProcessor, replicator);
        
        return replicator;
    }

    private void AssertEquals(IEnumerable<INode?> expected, IEnumerable<INode?> actual)
    {
        List<IDifference> differences = new Comparer(expected.ToList(), actual.ToList()).Compare().ToList();
        Assert.IsFalse(differences.Count != 0, differences.DescribeAll(new()));
    }
}<|MERGE_RESOLUTION|>--- conflicted
+++ resolved
@@ -19,12 +19,7 @@
 
 using Core.Utilities;
 using Languages.Generated.V2024_1.Shapes.M2;
-<<<<<<< HEAD
-using M1.Event.Partition;
-using M1.Event.Processor;
-=======
 using Notification.Partition;
->>>>>>> 4b85d056
 using Comparer = Core.Utilities.Comparer;
 using EventId = string;
 
@@ -44,7 +39,6 @@
 
         var clone = new Geometry("a") { Shapes = [new CompositeShape("origin") { Parts = [new Circle("moved")] }] };
 
-<<<<<<< HEAD
         var replicator = CreateReplicator(clone, node);
 
         List<(EventId, IReadableNode)> deletions = [];
@@ -52,16 +46,6 @@
         List<(EventId, IReadableNode)> moves = [];
         node.GetProcessor()
             .Subscribe<ChildMovedFromOtherContainmentEvent>((o, e) => moves.Add((e.EventId.ToString(), e.MovedChild)));
-=======
-        var replicator = new PartitionNotificationReplicator(clone);
-        replicator.ReplicateFrom(node.GetPublisher());
-
-        List<(EventId, IReadableNode)> deletions = [];
-        node.GetPublisher().Subscribe<ChildDeletedNotification>((o, e) => deletions.Add((e.NotificationId.ToString(), e.DeletedChild)));
-        List<(EventId, IReadableNode)> moves = [];
-        node.GetPublisher()
-            .Subscribe<ChildMovedFromOtherContainmentNotification>((o, e) => moves.Add((e.NotificationId.ToString(), e.MovedChild)));
->>>>>>> 4b85d056
 
         node.AddShapes([moved]);
 
@@ -81,7 +65,6 @@
 
         var clone = new Geometry("a") { Shapes = [] };
 
-<<<<<<< HEAD
         var replicator = CreateReplicator(clone, node);
 
         List<(EventId, IReadableNode)> originMoves = [];
@@ -90,17 +73,6 @@
         List<(EventId, IReadableNode)> destinationMoves = [];
         node.GetProcessor()
             .Subscribe<ChildMovedFromOtherContainmentEvent>((o, e) => destinationMoves.Add((e.EventId.ToString(), e.MovedChild)));
-=======
-        var replicator = new PartitionNotificationReplicator(clone);
-        replicator.ReplicateFrom(node.GetPublisher());
-
-        List<(EventId, IReadableNode)> originMoves = [];
-        originPartition.GetPublisher()
-            .Subscribe<ChildMovedFromOtherContainmentNotification>((o, e) => originMoves.Add((e.NotificationId.ToString(), e.MovedChild)));
-        List<(EventId, IReadableNode)> destinationMoves = [];
-        node.GetPublisher()
-            .Subscribe<ChildMovedFromOtherContainmentNotification>((o, e) => destinationMoves.Add((e.NotificationId.ToString(), e.MovedChild)));
->>>>>>> 4b85d056
 
         node.AddShapes([moved]);
 
@@ -121,7 +93,6 @@
 
         var clone = new Geometry("a") { Shapes = [] };
 
-<<<<<<< HEAD
         var replicator = CreateReplicator(clone, node);
 
         List<(EventId, IReadableNode)> originMoves = [];
@@ -130,17 +101,6 @@
         List<(EventId, IReadableNode)> destinationMoves = [];
         node.GetProcessor()
             .Subscribe<ChildMovedFromOtherContainmentEvent>((o, e) => destinationMoves.Add((e.EventId.ToString(), e.MovedChild)));
-=======
-        var replicator = new PartitionNotificationReplicator(clone);
-        replicator.ReplicateFrom(node.GetPublisher());
-
-        List<(EventId, IReadableNode)> originMoves = [];
-        originPartition.GetPublisher()
-            .Subscribe<ChildMovedFromOtherContainmentNotification>((o, e) => originMoves.Add((e.NotificationId.ToString(), e.MovedChild)));
-        List<(EventId, IReadableNode)> destinationMoves = [];
-        node.GetPublisher()
-            .Subscribe<ChildMovedFromOtherContainmentNotification>((o, e) => destinationMoves.Add((e.NotificationId.ToString(), e.MovedChild)));
->>>>>>> 4b85d056
 
         node.InsertShapes(0, [moved]);
 
@@ -158,7 +118,6 @@
 
         var clone = new Geometry("a") { Shapes = [new Line("l") { ShapeDocs = new Documentation("moved") }] };
 
-<<<<<<< HEAD
         var replicator = CreateReplicator(clone, node);
 
         List<(EventId, IReadableNode)> deletions = [];
@@ -166,16 +125,6 @@
         List<(EventId, IReadableNode)> moves = [];
         node.GetProcessor()
             .Subscribe<ChildMovedFromOtherContainmentEvent>((o, e) => moves.Add((e.EventId.ToString(), e.MovedChild)));
-=======
-        var replicator = new PartitionNotificationReplicator(clone);
-        replicator.ReplicateFrom(node.GetPublisher());
-
-        List<(EventId, IReadableNode)> deletions = [];
-        node.GetPublisher().Subscribe<ChildDeletedNotification>((o, e) => deletions.Add((e.NotificationId.ToString(), e.DeletedChild)));
-        List<(EventId, IReadableNode)> moves = [];
-        node.GetPublisher()
-            .Subscribe<ChildMovedFromOtherContainmentNotification>((o, e) => moves.Add((e.NotificationId.ToString(), e.MovedChild)));
->>>>>>> 4b85d056
 
         node.Documentation = moved;
 
@@ -194,7 +143,6 @@
 
         var clone = new Geometry("a") { };
 
-<<<<<<< HEAD
         var replicator = CreateReplicator(clone, node);
 
         List<(EventId, IReadableNode)> originMoves = [];
@@ -203,17 +151,6 @@
         List<(EventId, IReadableNode)> destinationMoves = [];
         node.GetProcessor()
             .Subscribe<ChildMovedFromOtherContainmentEvent>((o, e) => destinationMoves.Add((e.EventId.ToString(), e.MovedChild)));
-=======
-        var replicator = new PartitionNotificationReplicator(clone);
-        replicator.ReplicateFrom(node.GetPublisher());
-
-        List<(EventId, IReadableNode)> originMoves = [];
-        originPartition.GetPublisher()
-            .Subscribe<ChildMovedFromOtherContainmentNotification>((o, e) => originMoves.Add((e.NotificationId.ToString(), e.MovedChild)));
-        List<(EventId, IReadableNode)> destinationMoves = [];
-        node.GetPublisher()
-            .Subscribe<ChildMovedFromOtherContainmentNotification>((o, e) => destinationMoves.Add((e.NotificationId.ToString(), e.MovedChild)));
->>>>>>> 4b85d056
 
         node.Documentation = moved;
 
@@ -243,7 +180,6 @@
         cloneOrigin.AddAnnotations([new BillOfMaterials("moved")]);
         var clone = new Geometry("a") { Shapes = [cloneOrigin] };
 
-<<<<<<< HEAD
         var replicator = CreateReplicator(clone, node);
 
         List<(EventId, IReadableNode)> deletions = [];
@@ -252,17 +188,6 @@
         List<(EventId, IReadableNode)> moves = [];
         node.GetProcessor()
             .Subscribe<AnnotationMovedFromOtherParentEvent>((o, e) => moves.Add((e.EventId.ToString(), e.MovedAnnotation)));
-=======
-        var replicator = new PartitionNotificationReplicator(clone);
-        replicator.ReplicateFrom(node.GetPublisher());
-
-        List<(EventId, IReadableNode)> deletions = [];
-        node.GetPublisher()
-            .Subscribe<AnnotationDeletedNotification>((o, e) => deletions.Add((e.NotificationId.ToString(), e.DeletedAnnotation)));
-        List<(EventId, IReadableNode)> moves = [];
-        node.GetPublisher()
-            .Subscribe<AnnotationMovedFromOtherParentNotification>((o, e) => moves.Add((e.NotificationId.ToString(), e.MovedAnnotation)));
->>>>>>> 4b85d056
 
         node.AddAnnotations([moved]);
 
@@ -283,7 +208,6 @@
 
         var clone = new Geometry("a") { };
 
-<<<<<<< HEAD
         var replicator = CreateReplicator(clone, node);
 
         List<(EventId, IReadableNode)> originMoves = [];
@@ -293,18 +217,6 @@
         node.GetProcessor()
             .Subscribe<AnnotationMovedFromOtherParentEvent>((o, e) =>
                 destinationMoves.Add((e.EventId.ToString(), e.MovedAnnotation)));
-=======
-        var replicator = new PartitionNotificationReplicator(clone);
-        replicator.ReplicateFrom(node.GetPublisher());
-
-        List<(EventId, IReadableNode)> originMoves = [];
-        originPartition.GetPublisher()
-            .Subscribe<AnnotationMovedFromOtherParentNotification>((o, e) => originMoves.Add((e.NotificationId.ToString(), e.MovedAnnotation)));
-        List<(EventId, IReadableNode)> destinationMoves = [];
-        node.GetPublisher()
-            .Subscribe<AnnotationMovedFromOtherParentNotification>((o, e) =>
-                destinationMoves.Add((e.NotificationId.ToString(), e.MovedAnnotation)));
->>>>>>> 4b85d056
 
         node.AddAnnotations([moved]);
 
@@ -326,7 +238,6 @@
 
         var clone = new Geometry("a") { };
 
-<<<<<<< HEAD
         var replicator = CreateReplicator(clone, node);
 
         List<(EventId, IReadableNode)> originMoves = [];
@@ -336,18 +247,6 @@
         node.GetProcessor()
             .Subscribe<AnnotationMovedFromOtherParentEvent>((o, e) =>
                 destinationMoves.Add((e.EventId.ToString(), e.MovedAnnotation)));
-=======
-        var replicator = new PartitionNotificationReplicator(clone);
-        replicator.ReplicateFrom(node.GetPublisher());
-
-        List<(EventId, IReadableNode)> originMoves = [];
-        originPartition.GetPublisher()
-            .Subscribe<AnnotationMovedFromOtherParentNotification>((o, e) => originMoves.Add((e.NotificationId.ToString(), e.MovedAnnotation)));
-        List<(EventId, IReadableNode)> destinationMoves = [];
-        node.GetPublisher()
-            .Subscribe<AnnotationMovedFromOtherParentNotification>((o, e) =>
-                destinationMoves.Add((e.NotificationId.ToString(), e.MovedAnnotation)));
->>>>>>> 4b85d056
 
         node.InsertAnnotations(0, [moved]);
 
