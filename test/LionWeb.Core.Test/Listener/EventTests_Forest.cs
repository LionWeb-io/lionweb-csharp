﻿// Copyright 2025 TRUMPF Laser SE and other contributors
// 
// Licensed under the Apache License, Version 2.0 (the "License")
// you may not use this file except in compliance with the License.
// You may obtain a copy of the License at
// 
//     http://www.apache.org/licenses/LICENSE-2.0
// 
// Unless required by applicable law or agreed to in writing, software
// distributed under the License is distributed on an "AS IS" BASIS,
// WITHOUT WARRANTIES OR CONDITIONS OF ANY KIND, either express or implied.
// See the License for the specific language governing permissions and
// limitations under the License.
// 
// SPDX-FileCopyrightText: 2024 TRUMPF Laser SE and other contributors
// SPDX-License-Identifier: Apache-2.0

namespace LionWeb.Core.Test.Listener;

using Core.Utilities;
using Languages.Generated.V2024_1.Shapes.M2;
using M1;
<<<<<<< HEAD
using M1.Event;
using M1.Event.Forest;
using M1.Event.Processor;
=======
using Notification.Forest;
>>>>>>> 4b85d056
using Comparer = Core.Utilities.Comparer;

[TestClass]
public class EventTests_Forest
{
    #region Children

    #region ChildMovedFromOtherContainment

    [TestMethod]
    public void ChildMovedFromOtherContainment_AddAfterSubscribe_Works()
    {
        var moved = new Circle("moved");
        var origin = new CompositeShape("origin") { Parts = [moved] };
        var node = new Geometry("a") { Shapes = [origin] };

        var forest = new Forest();

        var cloneForest = new Forest();

<<<<<<< HEAD
        var replicator = CreateReplicator(cloneForest, forest);

=======
        var replicator = new ForestNotificationReplicator(cloneForest);
        replicator.ReplicateFrom(forest.GetPublisher());
        
>>>>>>> 4b85d056
        forest.AddPartitions([node]);

        node.AddShapes([moved]);

        AssertEquals([node], cloneForest.Partitions);
    }

    [TestMethod]
    public void ChildMovedFromOtherContainment_AddAfterSubscribe_Destination_Works()
    {
        var moved = new Circle("moved");
        var origin = new CompositeShape("origin") { Parts = [moved] };
        var originPartition = new Geometry("g") { Shapes = [origin] };

        var node = new Geometry("a") { Shapes = [] };

        var forest = new Forest();
        forest.AddPartitions([originPartition]);

        var cloneForest = new Forest();

<<<<<<< HEAD
        var replicator = CreateReplicator(cloneForest, forest);

=======
        var replicator = new ForestNotificationReplicator(cloneForest);
        replicator.ReplicateFrom(forest.GetPublisher());
        
>>>>>>> 4b85d056
        forest.AddPartitions([node]);

        node.AddShapes([moved]);

        AssertEquals([node], cloneForest.Partitions);
    }

    [TestMethod]
    public void ChildMovedFromOtherContainment_AddBeforeSubscribe_CloneExists_NotReplicated()
    {
        var moved = new Documentation("moved");
        var node = new Geometry("a") { Shapes = [new Line("l") { ShapeDocs = moved }] };

        var forest = new Forest();
        forest.AddPartitions([node]);

        var clone = new Geometry("a") { Shapes = [new Line("l") { ShapeDocs = new Documentation("moved") }] };

        var cloneForest = new Forest();
        cloneForest.AddPartitions([clone]);

<<<<<<< HEAD
        var replicator = CreateReplicator(cloneForest, forest);
=======
        var replicator = new ForestNotificationReplicator(cloneForest);
        replicator.ReplicateFrom(forest.GetPublisher());
>>>>>>> 4b85d056

        node.Documentation = moved;

        Assert.AreEqual(node, moved.GetParent());
        Assert.IsNotNull(clone.Shapes.OfType<Shape>().First().ShapeDocs);
    }

    [TestMethod]
    public void ChildMovedFromOtherContainment_AddAfterSubscribe_DifferentPartitions_Works()
    {
        var moved = new Documentation("moved");
        var originPartition = new Geometry("g") { Shapes = [new Line("l") { ShapeDocs = moved }] };

        var node = new Geometry("a") { };

        var forest = new Forest();

        var cloneForest = new Forest();

<<<<<<< HEAD
        var replicator = CreateReplicator(cloneForest, forest);
=======
        var replicator = new ForestNotificationReplicator(cloneForest);
        replicator.ReplicateFrom(forest.GetPublisher());
>>>>>>> 4b85d056

        forest.AddPartitions([node, originPartition]);

        node.Documentation = moved;

        AssertEquals([node, originPartition], cloneForest.Partitions.OrderBy(p => p.GetId()).ToList());
    }

    #endregion

    #endregion

    private static IEventProcessor<IForestEvent> CreateReplicator(Forest cloneForest, Forest originalForest)
    {
        SharedPartitionReplicatorMap sharedPartitionReplicatorMap = new();
        var replicator = ForestEventReplicator.Create(cloneForest, sharedPartitionReplicatorMap, new(), null);
        var cloneProcessor = new NodeCloneProcessor<IForestEvent>(cloneForest);
        IProcessor.Connect(originalForest.GetProcessor(), cloneProcessor);
        IProcessor.Connect(cloneProcessor, replicator);

        var receiver = new TestLocalForestChangeReceiver(originalForest, sharedPartitionReplicatorMap);
        IProcessor.Connect(originalForest.GetProcessor(), receiver);
        return replicator;
    }

    private void AssertEquals(IEnumerable<IReadableNode?> expected, IEnumerable<IReadableNode?> actual)
    {
        List<IDifference> differences = new Comparer(expected.ToList(), actual.ToList()).Compare().ToList();
        Assert.IsFalse(differences.Count != 0, differences.DescribeAll(new()));
    }
}

internal class TestLocalForestChangeReceiver(object? sender, SharedPartitionReplicatorMap sharedPartitionReplicatorMap) : EventProcessorBase<IForestEvent>(sender)
{
    public override void Receive(IForestEvent message)
    {
        switch (message)
        {
            case PartitionAddedEvent partitionAddedEvent:
                OnLocalPartitionAdded(partitionAddedEvent);
                break;
            case PartitionDeletedEvent partitionDeletedEvent:
                OnLocalPartitionDeleted(partitionDeletedEvent);
                break;
        }
    }
    
    private void OnLocalPartitionAdded(PartitionAddedEvent partitionAddedEvent)
    {
        var partitionReplicator = sharedPartitionReplicatorMap.Lookup(partitionAddedEvent.NewPartition.GetId());
        IProcessor.Connect(partitionAddedEvent.NewPartition.GetProcessor(), partitionReplicator);
    }

    private void OnLocalPartitionDeleted(PartitionDeletedEvent partitionDeletedEvent)
    {
        throw new NotImplementedException();
    }
}<|MERGE_RESOLUTION|>--- conflicted
+++ resolved
@@ -20,13 +20,10 @@
 using Core.Utilities;
 using Languages.Generated.V2024_1.Shapes.M2;
 using M1;
-<<<<<<< HEAD
+using Notification.Forest;
 using M1.Event;
 using M1.Event.Forest;
 using M1.Event.Processor;
-=======
-using Notification.Forest;
->>>>>>> 4b85d056
 using Comparer = Core.Utilities.Comparer;
 
 [TestClass]
@@ -47,14 +44,8 @@
 
         var cloneForest = new Forest();
 
-<<<<<<< HEAD
         var replicator = CreateReplicator(cloneForest, forest);
 
-=======
-        var replicator = new ForestNotificationReplicator(cloneForest);
-        replicator.ReplicateFrom(forest.GetPublisher());
-        
->>>>>>> 4b85d056
         forest.AddPartitions([node]);
 
         node.AddShapes([moved]);
@@ -76,14 +67,8 @@
 
         var cloneForest = new Forest();
 
-<<<<<<< HEAD
         var replicator = CreateReplicator(cloneForest, forest);
 
-=======
-        var replicator = new ForestNotificationReplicator(cloneForest);
-        replicator.ReplicateFrom(forest.GetPublisher());
-        
->>>>>>> 4b85d056
         forest.AddPartitions([node]);
 
         node.AddShapes([moved]);
@@ -105,12 +90,7 @@
         var cloneForest = new Forest();
         cloneForest.AddPartitions([clone]);
 
-<<<<<<< HEAD
         var replicator = CreateReplicator(cloneForest, forest);
-=======
-        var replicator = new ForestNotificationReplicator(cloneForest);
-        replicator.ReplicateFrom(forest.GetPublisher());
->>>>>>> 4b85d056
 
         node.Documentation = moved;
 
@@ -130,12 +110,7 @@
 
         var cloneForest = new Forest();
 
-<<<<<<< HEAD
         var replicator = CreateReplicator(cloneForest, forest);
-=======
-        var replicator = new ForestNotificationReplicator(cloneForest);
-        replicator.ReplicateFrom(forest.GetPublisher());
->>>>>>> 4b85d056
 
         forest.AddPartitions([node, originPartition]);
 
