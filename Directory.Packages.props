<!--
SPDX-FileCopyrightText: 2024 TRUMPF Laser SE and other contributors

SPDX-License-Identifier: Apache-2.0
-->
<Project>
  <PropertyGroup>
    <ManagePackageVersionsCentrally>true</ManagePackageVersionsCentrally>
  </PropertyGroup>
  <ItemGroup>
<<<<<<< HEAD
    <PackageVersion Include="JsonSchema.Net" Version="7.3.4" />
    <PackageVersion Include="MinVer" Version="4.3.0" />
    <PackageVersion Include="Microsoft.NET.Test.Sdk" Version="17.7.2" />
    <PackageVersion Include="MSTest.TestAdapter" Version="3.10.2" />
    <PackageVersion Include="MSTest.TestFramework" Version="3.10.2" />
    <PackageVersion Include="Microsoft.Testing.Extensions.TrxReport" Version="1.5.0" />
    <PackageVersion Include="Microsoft.CodeAnalysis" Version="4.8.0" />
    <PackageVersion Include="coverlet.collector" Version="6.0.0">
=======
    <PackageVersion Include="BenchmarkDotNet" Version="0.15.2" />
    <PackageVersion Include="BenchmarkDotNet.Diagnostics.dotMemory" Version="0.15.2" />
    <PackageVersion Include="BenchmarkDotNet.Diagnostics.Windows" Version="0.15.2" />
    <PackageVersion Include="BenchmarkDotNet.TestAdapter" Version="0.15.2" />
    <PackageVersion Include="JsonSchema.Net" Version="7.4.0" />
    <PackageVersion Include="Microsoft.CodeAnalysis.CSharp" Version="4.14.0" />
    <PackageVersion Include="MinVer" Version="6.0.0" />
    <PackageVersion Include="Microsoft.NET.Test.Sdk" Version="17.14.1" />
    <PackageVersion Include="MSTest.TestAdapter" Version="3.10.2" />
    <PackageVersion Include="MSTest.TestFramework" Version="3.10.2" />
    <PackageVersion Include="Microsoft.Testing.Extensions.TrxReport" Version="1.8.2" />
    <PackageVersion Include="Microsoft.CodeAnalysis" Version="4.14.0" />
    <PackageVersion Include="coverlet.collector" Version="6.0.4">
>>>>>>> 6ba773e6
      <PrivateAssets>all</PrivateAssets>
      <IncludeAssets>runtime; build; native; contentfiles; analyzers; buildtransitive</IncludeAssets>
    </PackageVersion>
    <PackageVersion Include="Utf8JsonAsyncStreamReader" Version="1.1.0" />
    <PackageVersion Include="Microsoft.SourceLink.GitHub" Version="1.1.0" PrivateAssets="All" />
  </ItemGroup>
</Project><|MERGE_RESOLUTION|>--- conflicted
+++ resolved
@@ -8,16 +8,6 @@
     <ManagePackageVersionsCentrally>true</ManagePackageVersionsCentrally>
   </PropertyGroup>
   <ItemGroup>
-<<<<<<< HEAD
-    <PackageVersion Include="JsonSchema.Net" Version="7.3.4" />
-    <PackageVersion Include="MinVer" Version="4.3.0" />
-    <PackageVersion Include="Microsoft.NET.Test.Sdk" Version="17.7.2" />
-    <PackageVersion Include="MSTest.TestAdapter" Version="3.10.2" />
-    <PackageVersion Include="MSTest.TestFramework" Version="3.10.2" />
-    <PackageVersion Include="Microsoft.Testing.Extensions.TrxReport" Version="1.5.0" />
-    <PackageVersion Include="Microsoft.CodeAnalysis" Version="4.8.0" />
-    <PackageVersion Include="coverlet.collector" Version="6.0.0">
-=======
     <PackageVersion Include="BenchmarkDotNet" Version="0.15.2" />
     <PackageVersion Include="BenchmarkDotNet.Diagnostics.dotMemory" Version="0.15.2" />
     <PackageVersion Include="BenchmarkDotNet.Diagnostics.Windows" Version="0.15.2" />
@@ -31,7 +21,6 @@
     <PackageVersion Include="Microsoft.Testing.Extensions.TrxReport" Version="1.8.2" />
     <PackageVersion Include="Microsoft.CodeAnalysis" Version="4.14.0" />
     <PackageVersion Include="coverlet.collector" Version="6.0.4">
->>>>>>> 6ba773e6
       <PrivateAssets>all</PrivateAssets>
       <IncludeAssets>runtime; build; native; contentfiles; analyzers; buildtransitive</IncludeAssets>
     </PackageVersion>
