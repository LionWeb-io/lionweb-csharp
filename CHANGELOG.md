--- conflicted
+++ resolved
@@ -9,10 +9,6 @@
 ## [Unreleased]
 
 ### Added
-<<<<<<< HEAD
-* Introduced `SerializerBuilder`.
-* Introduced `LanguageDeserializerBuilder`.
-=======
 * Added `LionWebVersions` _2025.1_ and _2025.1-compatible_. No content differences to _2024.1_ so far.
 * Added `EnumerationLiteralIdentityComparer` and `KeyedIdentityComparer`.
 * Added `bool IReadableNode.TryGet(Feature, out object? value)`.
@@ -20,7 +16,6 @@
 * Introduced `SerializerBuilder`.
 * Introduced `LanguageDeserializerBuilder`.
 * Introduced delegating implementations for `SerializerHandler`, `DeserializerHandler`, `LanguageDeserializerHandler`.
->>>>>>> 8869def5
 ### Fixed
 * `LenientNode` now works properly if keys of features change.
 * Deserializer can now create instances of languages not registered beforehand.
