--- conflicted
+++ resolved
@@ -16,12 +16,9 @@
 * Introduced `SerializerBuilder`.
 * Introduced `LanguageDeserializerBuilder`.
 * Introduced delegating implementations for `SerializerHandler`, `DeserializerHandler`, `LanguageDeserializerHandler`.
-<<<<<<< HEAD
+* Added async variant `JsonUtils.WriteNodesToStreamAsync()`.
 * Introduced `ComparerBehaviorConfig.CompareCompatibleClassifier` to configure whether 
   instances of C# `Annotation` and `Concept` should be considered different.
-=======
-* Added async variant `JsonUtils.WriteNodesToStreamAsync()`.
->>>>>>> 7d4cf8ab
 ### Fixed
 * `LenientNode` now works properly if keys of features change.
 * Deserializer can now create instances of languages not registered beforehand.
