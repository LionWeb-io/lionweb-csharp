--- conflicted
+++ resolved
@@ -12,14 +12,11 @@
 * Added `LionWebVersions` _2025.1_ and _2025.1-compatible_. No content differences to _2024.1_ so far.
 * Added `EnumerationLiteralIdentityComparer` and `KeyedIdentityComparer`.
 ### Fixed
-<<<<<<< HEAD
-* `Cloner` can now deal with read-only external reference targets.
-=======
 * `LenientNode` now works properly if keys of features change.
 * Deserializer can now create instances of languages not registered beforehand.
 * Use `[NotNullWhen]` instead of `[MaybeNullWhen]` attributes for _TryGet_-like out parameters.
 * Made `M1Extensions.ReplaceWith()` work for annotation instances.
->>>>>>> ca302819
+* `Cloner` can now deal with read-only external reference targets.
 ### Changed
 ### Removed
 ### Deprecated
