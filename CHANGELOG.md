--- conflicted
+++ resolved
@@ -16,14 +16,11 @@
 * Introduced `SerializerBuilder`.
 * Introduced `LanguageDeserializerBuilder`.
 * Introduced delegating implementations for `SerializerHandler`, `DeserializerHandler`, `LanguageDeserializerHandler`.
-<<<<<<< HEAD
-* Via `ReflectiveBaseNodeFactory.CreateEnumLiteral()` dynamically created C# enums 
-  now have proper `LionCoreMetaPointer` attributes.
-=======
 * Added async variant `JsonUtils.WriteNodesToStreamAsync()`.
 * Introduced `ComparerBehaviorConfig.CompareCompatibleClassifier` to configure whether 
   instances of C# `Annotation` and `Concept` should be considered different.
->>>>>>> cdb2153d
+* Via `ReflectiveBaseNodeFactory.CreateEnumLiteral()` dynamically created C# enums 
+  now have proper `LionCoreMetaPointer` attributes.
 ### Fixed
 * `LenientNode` now works properly if keys of features change.
 * Deserializer can now create instances of languages not registered beforehand.
