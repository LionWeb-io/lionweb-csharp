# Changelog

All notable changes to this project will be documented in this file.

The format is based on [Keep a Changelog](https://keepachangelog.com/en/1.0.0/),
and this project adheres _loosely_ to [Semantic Versioning](https://semver.org/spec/v2.0.0.html).


## [Unreleased]

### Added
<<<<<<< HEAD
* Added `bool IReadableNode.TryGet(Feature, out object? value)`.
=======
* Added `LionWebVersions` _2025.1_ and _2025.1-compatible_. No content differences to _2024.1_ so far.
* Added `EnumerationLiteralIdentityComparer` and `KeyedIdentityComparer`.
>>>>>>> ca302819
### Fixed
* `LenientNode` now works properly if keys of features change.
* Deserializer can now create instances of languages not registered beforehand.
* Use `[NotNullWhen]` instead of `[MaybeNullWhen]` attributes for _TryGet_-like out parameters.
* Made `M1Extensions.ReplaceWith()` work for annotation instances.
### Changed
### Removed
### Deprecated
### Security

## [0.2.4] - tbd

### Added
* Introduced optionally compressed ids during deserialization.
* Added option to skip serialization of unset features.
* Added Hasher to calculate the hash of a subtree.
* Generate `bool TryGetMyFeature(out MyFeatureType? myFeature)` methods for each feature.
* Added `KeyedDescription` annotation to `ISpecificLanguage` with features `Property documentation: string` and `Reference seeAlso: INode[]`. Generate them to Xdoc.
### Fixed
* Generator flaw when inheriting an interface both directly and through an intermediate classifier
### Changed
* Added explicit LionWebVersions parameter to DynamicIKeyed.
* Separated `Io.Lionweb.Mps.Specific.ISpecificLanguage` into its own project.
### Removed
### Deprecated
### Security

## [0.2.3] - 2025-01-13

### Added
* Introduced `LionWeb.Core.LionWebVersions` to support multiple versions of LionWeb specification in a controlled manner.
  Differences are implemented in specializations of `LionWeb.Core.IVersionSpecifics`:
  * `LionWeb.Core.M1.IDeserializerVersionSpecifics` for Deserializer
  * `LionWeb.Core.IDynamicNodeVersionSpecifics` for DynamicNode
  * `LionWeb.CSharp.Generator.IGeneratorVersionSpecifics` for Generator
* Introduced `LionWeb.Core.M1.IDeserializerHandler` to customize a deserializer's behaviour in non-regular situations.
* Introduced `LionWeb.Core.M1.ISerializerHandler` to customize a serializer's behaviour in non-regular situations.
* Introduced `DeserializerBuilder` to create M1 deserializers.
* Deserializer can resolve references by name / _resolveInfo_ (see `ReferenceResolveInfoHandling`).
* Deserializer supports selecting alternate language versions (see `DeserializerHandlerSelectOtherLanguageVersion`).
* Introduced `Language.LionWebVersion` and `Language.SetFactory()`.
* Introduced `LenientNode` to support migration scenarios.
* Introduced interfaces `IPartitionInstance`, `IAnnotationInstance`, and `IConceptInstance` for applicable nodes.
### Fixed
### Changed
* `LionWeb.Core.Serialization.JsonUtils`:
  * Don't pretty-print serialized JSON anymore.
  * Renamed `ReadNodesFromStreamAsync()` to adhere to C# conventions (added `Async` suffix). 
* Both serializer and deserializer are streaming-enabled, i.e. they can process streams with minimal memory overhead. This changed their API considerably.
* Merged Serializer and LanguageSerializer.
* Generic variants of `Descendants()`, `Children()`, and `Ancestors()` are now public in `M1Extensions`.
* `M2Extensions` methods use immutable collections instead of frozen ones (saves lots of memory).
* `ReflectiveBaseNodeFactory` does not emit warning anymore when creating a node.
* Generator orders all members by name, leading to more stable generation results.
* Generated Factory interfaces, language classes, and classifier types are now `partial`.
* Generated classifier types now _first_ contain all feature members, _then_ `INode` implementations.
### Removed
### Deprecated
* `LionWeb.Core.M2.BuiltInsLanguage`: Use `LionWeb.Core.M2.IBuiltInsLanguage` instead.
* `LionWeb.Core.M3.M3Language`: Use `LionWeb.Core.M3.ILionCoreLanguage` instead.
* `LionWeb.Core.ReleaseVersion`: Use `LionWeb.Core.LionWebVersions` instead.

### Security


## [0.2.2] - 2024-10-21

### Added

- Add following M1 extensions axes methods: `Ancestor`, `PrecedingSiblings`, `FollowingSiblings`.
- Generator adds descriptions to generated classes from model annotations.
- Language (de-)Serialization can handle annotations on languages.
- Generate interface for each factory; factory implementation methods are `virtual` now.
- Add utilities class `ReferenceUtils` (in namespace `LionWeb.Core.Utilities`) to deal with references:
	- `ReferenceValues(<nodes>)` finds all references within all the given `<nodes>`.
	- `FindIncomingReferences(<targetNode(s)>, <nodes>)` finds all references _to_ (all) the `<targetNode(s)>` within the given `<nodes>`.
    - `ReferencesToOutOfScopeNodes(<nodes>)` finds all references to nodes that are not withing the given `<nodes>`.
- Generate `[Obsolete]` attributes on all classes / members with the corresponding annotation `io-lionweb-mps-specific.Deprecated` in LionWeb.
- Generate all types as `partial` to ease customization.

### Fixed

- Fix bug ([issue #7](https://github.com/LionWeb-io/lionweb-csharp/issues/7)) in `Textualizer`: don't crash on unset `name` properties of `INamed`s.

### Changed

- Released as open source under the Apache-2.0 license.
- Set up CI using GitHub Actions.

(Both are infrastructural —i.e.: non-code— changes.)


## [0.2.1] - 2024-05-28

### Fixed

- Fix a small bug w.r.t. `DynamicNode.GetInternal(...)`.
- Update documentation.


## [0.2.0] - 2024-05-27

### Changed

The complete API and structure of the LionWeb C# core NuGet package, as well as the generator and the code it generates, was overhauled.
The generator now resides in its own package.
See [the documents in this directory](./docs) for more information.


## [0.1.10] - 2024-03-19

### Changed

- `Cloner` checks type expectations on features, and throws an exception if they don't hold.


## [0.1.9] - 2024-02-26

## Added

- Deep and detailed node comparer.
- `Annotates` field in the LionCore/M3 `Annotation` type (fixes bug #75989).

### Fixed

- (De-)serialization of `Annotates.Annotation` in language (de-)serializer.

### Changed

- Template-watching mode of code generator works again.
  (Also made various other improvements, such as fixing warnings.)

### Removed

- The `LionWeb-CSharp-Issues` package entirely, since it wasn't used/needed anymore.


## [0.1.8] - 2024-02-06

### Fixed

- Optional properties of type String are serialized correctly.

### Changed

- Required/mandatory (i.e.: non-optional) features generate to C# properties that are non-nullable.


## [0.1.7] - 2024-01-31

### Added

- An out parameter-version of the no-arg factory methods are now also generated.
- Added cloner functionality in the form of the `Cloner` class in the `LionWeb.Utils` namespace.
- Computed properties `AllChildren`, `GetThisAndAllChildren`, `AllDescendants`, `GetThisAndAllDescendants` (=an alias for `AllNodes`) on `Node`, to help with tree navigation.

### Changed

- Use the `INode` type instead of the `Node` type for all generic functionality – except for `SerializationChunk Serializer.Serialize(IEnumerable<Node> nodes)`.
	**Note**: this change _might_ break existing code, and _requires_ to regenerate C# types. 
- Generate nullable properties (and getters/setters) for optional features.


## [0.1.6] - 2024-01-19

### Added

- Added link to sources to published NuGet packages.

### Fixed

- Deserialization now also tries to resolve (references to) annotations in the current model, not just in the dependent models.

### Changed

- Annotations now also show up in the textualization of nodes.

### Removed
### Deprecated
### Security


## [0.1.5] - 2024-01-18

### Added

- With respect to the generated (/generation of) the “nice” factory methods:
	- A `.Create<feature>` method is always generated, even for concepts without features – in which case it's just an alias for the `.New<feature>` method.
	- An overload of the `.Create<feature>` is also generated.
		This overload has an extra `out` argument as _first_ argument.
		With that, you can write statements code like `var y = factory.CreateX(name: "foo", y: factory.CreateY(out var y "bar") );` and be able to use both the `x` and `y` values afterwards.
	- Parameters for the optional, single-valued features are also added to `.Create<feature>` methods – at the end of the method, and with a suitable default value.
		**Breaking change**: the order of parameters might have been changed!
- An extension method `Node.AsString()` that outputs an obvious textual representation of the given `Node`.
	It's useful – e.g. for debugging purposes – to call this from a `.ToString()` method.

### Fixed

- The C# properties that are generated from enumeration-typed properties now have the type of the C# `enum` generated from that enumeration.

### Changed

- With respect to the generated (generation of) the “nice” factory methods:
	- Drop the “To”-part in the names of the .AddTo<Feature>(..) methods.
	- The fluent setters are now used to implement the `.Create<feature>(..)` methods with an expression body.


## [0.1.4] - 2024-01-17

### Added

- Added generation of fluent setters `.Set<Feature>(..)` where the return type is narrowed to the actual type of `this`.
	This means that it's not necessary to downcast to while building trees.
	- Generation templates have been reorganized slightly which causes trivial/irrelevant differences in generated code.
- Added generation of “nice” factory methods that take values for all mandatory, single-valued (so: cardinality=1) features.

### Fixed

- Made the deserializer tolerant towards missing annotations: it now prints a message on the console, and simply ignores the missing annotation.


## [0.1.3] - 2024-01-16

### Added

- Deserialization now takes dependent nodes that can be referenced (as reference targets by ID) from/in the serialization chunk.
- Added generation of fluent `.Set<X>(...)` methods for properties.

### Fixed

- Made LionCore/M3 serialization compliant with specification w.r.t. `annotations` field.

### Changed

- **Breaking change** in the code generated by the generator: generated `.PutInto<X>(...)` methods have been renamed to `.Set<X>(...)` for single-valued features, and to `.AddTo<X>(...)` for multi-valued features (=links).


## [0.1.2] - 2024-01-16

### Added

- This changelog, back-populated to versions tagged as 0.1.1.

### Fixed

- Made the deserializer tolerant towards missing targets of links (=containments and references): it now prints a message on the console, and simply skips the missing link target.


## [0.1.1] - 2024-01-12

### Fixed

- Eagerness to fail in deserializer over missing parent.

### Changed

- Repository structure, and NuGet-related configuration.
<|MERGE_RESOLUTION|>--- conflicted
+++ resolved
@@ -9,12 +9,9 @@
 ## [Unreleased]
 
 ### Added
-<<<<<<< HEAD
-* Added `bool IReadableNode.TryGet(Feature, out object? value)`.
-=======
 * Added `LionWebVersions` _2025.1_ and _2025.1-compatible_. No content differences to _2024.1_ so far.
 * Added `EnumerationLiteralIdentityComparer` and `KeyedIdentityComparer`.
->>>>>>> ca302819
+* Added `bool IReadableNode.TryGet(Feature, out object? value)`.
 ### Fixed
 * `LenientNode` now works properly if keys of features change.
 * Deserializer can now create instances of languages not registered beforehand.
