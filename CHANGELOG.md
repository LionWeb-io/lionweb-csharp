# Changelog

All notable changes to this project will be documented in this file.

The format is based on [Keep a Changelog](https://keepachangelog.com/en/1.0.0/),
and this project adheres _loosely_ to [Semantic Versioning](https://semver.org/spec/v2.0.0.html).


## [Unreleased]

### Added
* Added `LionWebVersions` _2025.1_ and _2025.1-compatible_. No content differences to _2024.1_ so far.
* Added `EnumerationLiteralIdentityComparer` and `KeyedIdentityComparer`.
### Fixed
<<<<<<< HEAD
* Use `[NotNullWhen]` instead of `[MaybeNullWhen]` attributes for _TryGet_-like out parameters.
=======
* `LenientNode` now works properly if keys of features change.
* Deserializer can now create instances of languages not registered beforehand.
>>>>>>> cc3836e2
### Changed
### Removed
### Deprecated
### Security

## [0.2.4] - tbd

### Added
* Introduced optionally compressed ids during deserialization.
* Added option to skip serialization of unset features.
* Added Hasher to calculate the hash of a subtree.
* Generate `bool TryGetMyFeature(out MyFeatureType? myFeature)` methods for each feature.
* Added `KeyedDescription` annotation to `ISpecificLanguage` with features `Property documentation: string` and `Reference seeAlso: INode[]`. Generate them to Xdoc.
### Fixed
* Generator flaw when inheriting an interface both directly and through an intermediate classifier
### Changed
* Added explicit LionWebVersions parameter to DynamicIKeyed.
* Separated `Io.Lionweb.Mps.Specific.ISpecificLanguage` into its own project.
### Removed
### Deprecated
### Security

## [0.2.3] - 2025-01-13

### Added
* Introduced `LionWeb.Core.LionWebVersions` to support multiple versions of LionWeb specification in a controlled manner.
  Differences are implemented in specializations of `LionWeb.Core.IVersionSpecifics`:
  * `LionWeb.Core.M1.IDeserializerVersionSpecifics` for Deserializer
  * `LionWeb.Core.IDynamicNodeVersionSpecifics` for DynamicNode
  * `LionWeb.CSharp.Generator.IGeneratorVersionSpecifics` for Generator
* Introduced `LionWeb.Core.M1.IDeserializerHandler` to customize a deserializer's behaviour in non-regular situations.
* Introduced `LionWeb.Core.M1.ISerializerHandler` to customize a serializer's behaviour in non-regular situations.
* Introduced `DeserializerBuilder` to create M1 deserializers.
* Deserializer can resolve references by name / _resolveInfo_ (see `ReferenceResolveInfoHandling`).
* Deserializer supports selecting alternate language versions (see `DeserializerHandlerSelectOtherLanguageVersion`).
* Introduced `Language.LionWebVersion` and `Language.SetFactory()`.
* Introduced `LenientNode` to support migration scenarios.
* Introduced interfaces `IPartitionInstance`, `IAnnotationInstance`, and `IConceptInstance` for applicable nodes.
### Fixed
### Changed
* `LionWeb.Core.Serialization.JsonUtils`:
  * Don't pretty-print serialized JSON anymore.
  * Renamed `ReadNodesFromStreamAsync()` to adhere to C# conventions (added `Async` suffix). 
* Both serializer and deserializer are streaming-enabled, i.e. they can process streams with minimal memory overhead. This changed their API considerably.
* Merged Serializer and LanguageSerializer.
* Generic variants of `Descendants()`, `Children()`, and `Ancestors()` are now public in `M1Extensions`.
* `M2Extensions` methods use immutable collections instead of frozen ones (saves lots of memory).
* `ReflectiveBaseNodeFactory` does not emit warning anymore when creating a node.
* Generator orders all members by name, leading to more stable generation results.
* Generated Factory interfaces, language classes, and classifier types are now `partial`.
* Generated classifier types now _first_ contain all feature members, _then_ `INode` implementations.
### Removed
### Deprecated
* `LionWeb.Core.M2.BuiltInsLanguage`: Use `LionWeb.Core.M2.IBuiltInsLanguage` instead.
* `LionWeb.Core.M3.M3Language`: Use `LionWeb.Core.M3.ILionCoreLanguage` instead.
* `LionWeb.Core.ReleaseVersion`: Use `LionWeb.Core.LionWebVersions` instead.

### Security


## [0.2.2] - 2024-10-21

### Added

- Add following M1 extensions axes methods: `Ancestor`, `PrecedingSiblings`, `FollowingSiblings`.
- Generator adds descriptions to generated classes from model annotations.
- Language (de-)Serialization can handle annotations on languages.
- Generate interface for each factory; factory implementation methods are `virtual` now.
- Add utilities class `ReferenceUtils` (in namespace `LionWeb.Core.Utilities`) to deal with references:
	- `ReferenceValues(<nodes>)` finds all references within all the given `<nodes>`.
	- `FindIncomingReferences(<targetNode(s)>, <nodes>)` finds all references _to_ (all) the `<targetNode(s)>` within the given `<nodes>`.
    - `ReferencesToOutOfScopeNodes(<nodes>)` finds all references to nodes that are not withing the given `<nodes>`.
- Generate `[Obsolete]` attributes on all classes / members with the corresponding annotation `io-lionweb-mps-specific.Deprecated` in LionWeb.
- Generate all types as `partial` to ease customization.

### Fixed

- Fix bug ([issue #7](https://github.com/LionWeb-io/lionweb-csharp/issues/7)) in `Textualizer`: don't crash on unset `name` properties of `INamed`s.

### Changed

- Released as open source under the Apache-2.0 license.
- Set up CI using GitHub Actions.

(Both are infrastructural —i.e.: non-code— changes.)


## [0.2.1] - 2024-05-28

### Fixed

- Fix a small bug w.r.t. `DynamicNode.GetInternal(...)`.
- Update documentation.


## [0.2.0] - 2024-05-27

### Changed

The complete API and structure of the LionWeb C# core NuGet package, as well as the generator and the code it generates, was overhauled.
The generator now resides in its own package.
See [the documents in this directory](./docs) for more information.


## [0.1.10] - 2024-03-19

### Changed

- `Cloner` checks type expectations on features, and throws an exception if they don't hold.


## [0.1.9] - 2024-02-26

## Added

- Deep and detailed node comparer.
- `Annotates` field in the LionCore/M3 `Annotation` type (fixes bug #75989).

### Fixed

- (De-)serialization of `Annotates.Annotation` in language (de-)serializer.

### Changed

- Template-watching mode of code generator works again.
  (Also made various other improvements, such as fixing warnings.)

### Removed

- The `LionWeb-CSharp-Issues` package entirely, since it wasn't used/needed anymore.


## [0.1.8] - 2024-02-06

### Fixed

- Optional properties of type String are serialized correctly.

### Changed

- Required/mandatory (i.e.: non-optional) features generate to C# properties that are non-nullable.


## [0.1.7] - 2024-01-31

### Added

- An out parameter-version of the no-arg factory methods are now also generated.
- Added cloner functionality in the form of the `Cloner` class in the `LionWeb.Utils` namespace.
- Computed properties `AllChildren`, `GetThisAndAllChildren`, `AllDescendants`, `GetThisAndAllDescendants` (=an alias for `AllNodes`) on `Node`, to help with tree navigation.

### Changed

- Use the `INode` type instead of the `Node` type for all generic functionality – except for `SerializationChunk Serializer.Serialize(IEnumerable<Node> nodes)`.
	**Note**: this change _might_ break existing code, and _requires_ to regenerate C# types. 
- Generate nullable properties (and getters/setters) for optional features.


## [0.1.6] - 2024-01-19

### Added

- Added link to sources to published NuGet packages.

### Fixed

- Deserialization now also tries to resolve (references to) annotations in the current model, not just in the dependent models.

### Changed

- Annotations now also show up in the textualization of nodes.

### Removed
### Deprecated
### Security


## [0.1.5] - 2024-01-18

### Added

- With respect to the generated (/generation of) the “nice” factory methods:
	- A `.Create<feature>` method is always generated, even for concepts without features – in which case it's just an alias for the `.New<feature>` method.
	- An overload of the `.Create<feature>` is also generated.
		This overload has an extra `out` argument as _first_ argument.
		With that, you can write statements code like `var y = factory.CreateX(name: "foo", y: factory.CreateY(out var y "bar") );` and be able to use both the `x` and `y` values afterwards.
	- Parameters for the optional, single-valued features are also added to `.Create<feature>` methods – at the end of the method, and with a suitable default value.
		**Breaking change**: the order of parameters might have been changed!
- An extension method `Node.AsString()` that outputs an obvious textual representation of the given `Node`.
	It's useful – e.g. for debugging purposes – to call this from a `.ToString()` method.

### Fixed

- The C# properties that are generated from enumeration-typed properties now have the type of the C# `enum` generated from that enumeration.

### Changed

- With respect to the generated (generation of) the “nice” factory methods:
	- Drop the “To”-part in the names of the .AddTo<Feature>(..) methods.
	- The fluent setters are now used to implement the `.Create<feature>(..)` methods with an expression body.


## [0.1.4] - 2024-01-17

### Added

- Added generation of fluent setters `.Set<Feature>(..)` where the return type is narrowed to the actual type of `this`.
	This means that it's not necessary to downcast to while building trees.
	- Generation templates have been reorganized slightly which causes trivial/irrelevant differences in generated code.
- Added generation of “nice” factory methods that take values for all mandatory, single-valued (so: cardinality=1) features.

### Fixed

- Made the deserializer tolerant towards missing annotations: it now prints a message on the console, and simply ignores the missing annotation.


## [0.1.3] - 2024-01-16

### Added

- Deserialization now takes dependent nodes that can be referenced (as reference targets by ID) from/in the serialization chunk.
- Added generation of fluent `.Set<X>(...)` methods for properties.

### Fixed

- Made LionCore/M3 serialization compliant with specification w.r.t. `annotations` field.

### Changed

- **Breaking change** in the code generated by the generator: generated `.PutInto<X>(...)` methods have been renamed to `.Set<X>(...)` for single-valued features, and to `.AddTo<X>(...)` for multi-valued features (=links).


## [0.1.2] - 2024-01-16

### Added

- This changelog, back-populated to versions tagged as 0.1.1.

### Fixed

- Made the deserializer tolerant towards missing targets of links (=containments and references): it now prints a message on the console, and simply skips the missing link target.


## [0.1.1] - 2024-01-12

### Fixed

- Eagerness to fail in deserializer over missing parent.

### Changed

- Repository structure, and NuGet-related configuration.
<|MERGE_RESOLUTION|>--- conflicted
+++ resolved
@@ -12,12 +12,9 @@
 * Added `LionWebVersions` _2025.1_ and _2025.1-compatible_. No content differences to _2024.1_ so far.
 * Added `EnumerationLiteralIdentityComparer` and `KeyedIdentityComparer`.
 ### Fixed
-<<<<<<< HEAD
-* Use `[NotNullWhen]` instead of `[MaybeNullWhen]` attributes for _TryGet_-like out parameters.
-=======
 * `LenientNode` now works properly if keys of features change.
 * Deserializer can now create instances of languages not registered beforehand.
->>>>>>> cc3836e2
+* Use `[NotNullWhen]` instead of `[MaybeNullWhen]` attributes for _TryGet_-like out parameters.
 ### Changed
 ### Removed
 ### Deprecated
