--- conflicted
+++ resolved
@@ -12,13 +12,10 @@
 * Added `LionWebVersions` _2025.1_ and _2025.1-compatible_. No content differences to _2024.1_ so far.
 * Added `EnumerationLiteralIdentityComparer` and `KeyedIdentityComparer`.
 ### Fixed
-<<<<<<< HEAD
-* Made `M1Extensions.ReplaceWith()` work for annotation instances.
-=======
 * `LenientNode` now works properly if keys of features change.
 * Deserializer can now create instances of languages not registered beforehand.
 * Use `[NotNullWhen]` instead of `[MaybeNullWhen]` attributes for _TryGet_-like out parameters.
->>>>>>> 284a9cd6
+* Made `M1Extensions.ReplaceWith()` work for annotation instances.
 ### Changed
 ### Removed
 ### Deprecated
