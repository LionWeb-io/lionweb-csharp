--- conflicted
+++ resolved
@@ -17,13 +17,10 @@
 * Deserializer can now create instances of languages not registered beforehand.
 * Use `[NotNullWhen]` instead of `[MaybeNullWhen]` attributes for _TryGet_-like out parameters.
 * Made `M1Extensions.ReplaceWith()` work for annotation instances.
-<<<<<<< HEAD
-* `Cloner` can now deal with read-only external reference targets.
-=======
 * Enabled replacing `DynamicLanguage.entities`.
 * Aligned behavior of `DynamicStructuredDataTypeInstance.CollectAllSetFields()` and `Get()` with other implementations.
 * Ensure stable results of `DynamicStructuredDataTypeInstance.Equals()` and `GetHashCode()`.
->>>>>>> a1b7ae94
+* `Cloner` can now deal with read-only external reference targets.
 ### Changed
 ### Removed
 ### Deprecated
