--- conflicted
+++ resolved
@@ -11,12 +11,9 @@
 * Moved `WebSocketServer` and `WebSocketClient` to separate project in core repo for reuse.
 * Added generic add/insert/remove node api for multiple `link` (references and containments) features. 
 ### Fixed
-<<<<<<< HEAD
 * Bug fix: Introduce check to validate that the deleted node's ID matches the actual node's ID during child deletion notification.
 * Bug fix: Notification emitter now checks whether a moved node is part of partition of not. If the moved node is a floating node – i.e. not part of a partition – and it replaces another node, then `ChildReplacedNotification` is emitted. If there is no replacement, then `ChildAddedNotification` is emitted.
-=======
 * Bugfix: `DeltaDeserializerHandler` is made public. This handler enables deserializer to accept node id that appears both in received delta(s) and local nodes. In the context of delta protocol, this enables replacing a node in a model with a new node with the same id, which results in a valid model.
->>>>>>> 9226b543
 ### Removed
 ### Deprecated
 ### Security
