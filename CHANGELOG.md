# Changelog

All notable changes to this project will be documented in this file.

The format is based on [Keep a Changelog](https://keepachangelog.com/en/1.0.0/),
and this project adheres _loosely_ to [Semantic Versioning](https://semver.org/spec/v2.0.0.html).


## [Unreleased]

### Added
<<<<<<< HEAD
* Introduced `SerializerBuilder`.
* Introduced `LanguageDeserializerBuilder`.
=======
* Added `LionWebVersions` _2025.1_ and _2025.1-compatible_. No content differences to _2024.1_ so far.
* Added `EnumerationLiteralIdentityComparer` and `KeyedIdentityComparer`.
* Added `bool IReadableNode.TryGet(Feature, out object? value)`.
* `JsonUtils.ReadNodesFromStreamAsync()` provides access to the `serializationFormatVersion`.
>>>>>>> f9ef1f8c
### Fixed
* `LenientNode` now works properly if keys of features change.
* Deserializer can now create instances of languages not registered beforehand.
* Use `[NotNullWhen]` instead of `[MaybeNullWhen]` attributes for _TryGet_-like out parameters.
* Made `M1Extensions.ReplaceWith()` work for annotation instances.
* Enabled replacing `DynamicLanguage.entities`.
* Aligned behavior of `DynamicStructuredDataTypeInstance.CollectAllSetFields()` and `Get()` with other implementations.
* Ensure stable results of `DynamicStructuredDataTypeInstance.Equals()` and `GetHashCode()`.
* `Cloner` can now deal with read-only external reference targets.
### Changed
### Removed
### Deprecated
### Security

## [0.2.4] - tbd

### Added
* Introduced optionally compressed ids during deserialization.
* Added option to skip serialization of unset features.
* Added Hasher to calculate the hash of a subtree.
* Generate `bool TryGetMyFeature(out MyFeatureType? myFeature)` methods for each feature.
* Added `KeyedDescription` annotation to `ISpecificLanguage` with features `Property documentation: string` and `Reference seeAlso: INode[]`. Generate them to Xdoc.
### Fixed
* Generator flaw when inheriting an interface both directly and through an intermediate classifier
### Changed
* Added explicit LionWebVersions parameter to DynamicIKeyed.
* Separated `Io.Lionweb.Mps.Specific.ISpecificLanguage` into its own project.
### Removed
### Deprecated
### Security

## [0.2.3] - 2025-01-13

### Added
* Introduced `LionWeb.Core.LionWebVersions` to support multiple versions of LionWeb specification in a controlled manner.
  Differences are implemented in specializations of `LionWeb.Core.IVersionSpecifics`:
  * `LionWeb.Core.M1.IDeserializerVersionSpecifics` for Deserializer
  * `LionWeb.Core.IDynamicNodeVersionSpecifics` for DynamicNode
  * `LionWeb.CSharp.Generator.IGeneratorVersionSpecifics` for Generator
* Introduced `LionWeb.Core.M1.IDeserializerHandler` to customize a deserializer's behaviour in non-regular situations.
* Introduced `LionWeb.Core.M1.ISerializerHandler` to customize a serializer's behaviour in non-regular situations.
* Introduced `DeserializerBuilder` to create M1 deserializers.
* Deserializer can resolve references by name / _resolveInfo_ (see `ReferenceResolveInfoHandling`).
* Deserializer supports selecting alternate language versions (see `DeserializerHandlerSelectOtherLanguageVersion`).
* Introduced `Language.LionWebVersion` and `Language.SetFactory()`.
* Introduced `LenientNode` to support migration scenarios.
* Introduced interfaces `IPartitionInstance`, `IAnnotationInstance`, and `IConceptInstance` for applicable nodes.
### Fixed
### Changed
* `LionWeb.Core.Serialization.JsonUtils`:
  * Don't pretty-print serialized JSON anymore.
  * Renamed `ReadNodesFromStreamAsync()` to adhere to C# conventions (added `Async` suffix). 
* Both serializer and deserializer are streaming-enabled, i.e. they can process streams with minimal memory overhead. This changed their API considerably.
* Merged Serializer and LanguageSerializer.
* Generic variants of `Descendants()`, `Children()`, and `Ancestors()` are now public in `M1Extensions`.
* `M2Extensions` methods use immutable collections instead of frozen ones (saves lots of memory).
* `ReflectiveBaseNodeFactory` does not emit warning anymore when creating a node.
* Generator orders all members by name, leading to more stable generation results.
* Generated Factory interfaces, language classes, and classifier types are now `partial`.
* Generated classifier types now _first_ contain all feature members, _then_ `INode` implementations.
### Removed
### Deprecated
* `LionWeb.Core.M2.BuiltInsLanguage`: Use `LionWeb.Core.M2.IBuiltInsLanguage` instead.
* `LionWeb.Core.M3.M3Language`: Use `LionWeb.Core.M3.ILionCoreLanguage` instead.
* `LionWeb.Core.ReleaseVersion`: Use `LionWeb.Core.LionWebVersions` instead.

### Security


## [0.2.2] - 2024-10-21

### Added

- Add following M1 extensions axes methods: `Ancestor`, `PrecedingSiblings`, `FollowingSiblings`.
- Generator adds descriptions to generated classes from model annotations.
- Language (de-)Serialization can handle annotations on languages.
- Generate interface for each factory; factory implementation methods are `virtual` now.
- Add utilities class `ReferenceUtils` (in namespace `LionWeb.Core.Utilities`) to deal with references:
	- `ReferenceValues(<nodes>)` finds all references within all the given `<nodes>`.
	- `FindIncomingReferences(<targetNode(s)>, <nodes>)` finds all references _to_ (all) the `<targetNode(s)>` within the given `<nodes>`.
    - `ReferencesToOutOfScopeNodes(<nodes>)` finds all references to nodes that are not withing the given `<nodes>`.
- Generate `[Obsolete]` attributes on all classes / members with the corresponding annotation `io-lionweb-mps-specific.Deprecated` in LionWeb.
- Generate all types as `partial` to ease customization.

### Fixed

- Fix bug ([issue #7](https://github.com/LionWeb-io/lionweb-csharp/issues/7)) in `Textualizer`: don't crash on unset `name` properties of `INamed`s.

### Changed

- Released as open source under the Apache-2.0 license.
- Set up CI using GitHub Actions.

(Both are infrastructural —i.e.: non-code— changes.)


## [0.2.1] - 2024-05-28

### Fixed

- Fix a small bug w.r.t. `DynamicNode.GetInternal(...)`.
- Update documentation.


## [0.2.0] - 2024-05-27

### Changed

The complete API and structure of the LionWeb C# core NuGet package, as well as the generator and the code it generates, was overhauled.
The generator now resides in its own package.
See [the documents in this directory](./docs) for more information.


## [0.1.10] - 2024-03-19

### Changed

- `Cloner` checks type expectations on features, and throws an exception if they don't hold.


## [0.1.9] - 2024-02-26

## Added

- Deep and detailed node comparer.
- `Annotates` field in the LionCore/M3 `Annotation` type (fixes bug #75989).

### Fixed

- (De-)serialization of `Annotates.Annotation` in language (de-)serializer.

### Changed

- Template-watching mode of code generator works again.
  (Also made various other improvements, such as fixing warnings.)

### Removed

- The `LionWeb-CSharp-Issues` package entirely, since it wasn't used/needed anymore.


## [0.1.8] - 2024-02-06

### Fixed

- Optional properties of type String are serialized correctly.

### Changed

- Required/mandatory (i.e.: non-optional) features generate to C# properties that are non-nullable.


## [0.1.7] - 2024-01-31

### Added

- An out parameter-version of the no-arg factory methods are now also generated.
- Added cloner functionality in the form of the `Cloner` class in the `LionWeb.Utils` namespace.
- Computed properties `AllChildren`, `GetThisAndAllChildren`, `AllDescendants`, `GetThisAndAllDescendants` (=an alias for `AllNodes`) on `Node`, to help with tree navigation.

### Changed

- Use the `INode` type instead of the `Node` type for all generic functionality – except for `SerializationChunk Serializer.Serialize(IEnumerable<Node> nodes)`.
	**Note**: this change _might_ break existing code, and _requires_ to regenerate C# types. 
- Generate nullable properties (and getters/setters) for optional features.


## [0.1.6] - 2024-01-19

### Added

- Added link to sources to published NuGet packages.

### Fixed

- Deserialization now also tries to resolve (references to) annotations in the current model, not just in the dependent models.

### Changed

- Annotations now also show up in the textualization of nodes.

### Removed
### Deprecated
### Security


## [0.1.5] - 2024-01-18

### Added

- With respect to the generated (/generation of) the “nice” factory methods:
	- A `.Create<feature>` method is always generated, even for concepts without features – in which case it's just an alias for the `.New<feature>` method.
	- An overload of the `.Create<feature>` is also generated.
		This overload has an extra `out` argument as _first_ argument.
		With that, you can write statements code like `var y = factory.CreateX(name: "foo", y: factory.CreateY(out var y "bar") );` and be able to use both the `x` and `y` values afterwards.
	- Parameters for the optional, single-valued features are also added to `.Create<feature>` methods – at the end of the method, and with a suitable default value.
		**Breaking change**: the order of parameters might have been changed!
- An extension method `Node.AsString()` that outputs an obvious textual representation of the given `Node`.
	It's useful – e.g. for debugging purposes – to call this from a `.ToString()` method.

### Fixed

- The C# properties that are generated from enumeration-typed properties now have the type of the C# `enum` generated from that enumeration.

### Changed

- With respect to the generated (generation of) the “nice” factory methods:
	- Drop the “To”-part in the names of the .AddTo<Feature>(..) methods.
	- The fluent setters are now used to implement the `.Create<feature>(..)` methods with an expression body.


## [0.1.4] - 2024-01-17

### Added

- Added generation of fluent setters `.Set<Feature>(..)` where the return type is narrowed to the actual type of `this`.
	This means that it's not necessary to downcast to while building trees.
	- Generation templates have been reorganized slightly which causes trivial/irrelevant differences in generated code.
- Added generation of “nice” factory methods that take values for all mandatory, single-valued (so: cardinality=1) features.

### Fixed

- Made the deserializer tolerant towards missing annotations: it now prints a message on the console, and simply ignores the missing annotation.


## [0.1.3] - 2024-01-16

### Added

- Deserialization now takes dependent nodes that can be referenced (as reference targets by ID) from/in the serialization chunk.
- Added generation of fluent `.Set<X>(...)` methods for properties.

### Fixed

- Made LionCore/M3 serialization compliant with specification w.r.t. `annotations` field.

### Changed

- **Breaking change** in the code generated by the generator: generated `.PutInto<X>(...)` methods have been renamed to `.Set<X>(...)` for single-valued features, and to `.AddTo<X>(...)` for multi-valued features (=links).


## [0.1.2] - 2024-01-16

### Added

- This changelog, back-populated to versions tagged as 0.1.1.

### Fixed

- Made the deserializer tolerant towards missing targets of links (=containments and references): it now prints a message on the console, and simply skips the missing link target.


## [0.1.1] - 2024-01-12

### Fixed

- Eagerness to fail in deserializer over missing parent.

### Changed

- Repository structure, and NuGet-related configuration.
<|MERGE_RESOLUTION|>--- conflicted
+++ resolved
@@ -9,15 +9,13 @@
 ## [Unreleased]
 
 ### Added
-<<<<<<< HEAD
-* Introduced `SerializerBuilder`.
-* Introduced `LanguageDeserializerBuilder`.
-=======
 * Added `LionWebVersions` _2025.1_ and _2025.1-compatible_. No content differences to _2024.1_ so far.
 * Added `EnumerationLiteralIdentityComparer` and `KeyedIdentityComparer`.
 * Added `bool IReadableNode.TryGet(Feature, out object? value)`.
 * `JsonUtils.ReadNodesFromStreamAsync()` provides access to the `serializationFormatVersion`.
->>>>>>> f9ef1f8c
+* Introduced `SerializerBuilder`.
+* Introduced `LanguageDeserializerBuilder`.
+* Introduced delegating implementations for `SerializerHandler`, `DeserializerHandler`, `LanguageDeserializerHandler`.
 ### Fixed
 * `LenientNode` now works properly if keys of features change.
 * Deserializer can now create instances of languages not registered beforehand.
